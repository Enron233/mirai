--- conflicted
+++ resolved
@@ -97,9 +97,6 @@
      *
      * @param sender 指令执行者, 可为 [ConsoleCommandSender] 或 [ContactCommandSender]
      */
-<<<<<<< HEAD
-    private suspend fun processCommand(sender: CommandSender, fullCommand: String):Boolean {
-=======
     // for java
     fun dispatchCommandBlocking(sender: CommandSender, command: String): Boolean =
         runBlocking { dispatchCommand(sender, command) }
@@ -113,7 +110,6 @@
     private val commandDispatcher = Executors.newFixedThreadPool(1).asCoroutineDispatcher()
 
     private suspend fun processCommand(sender: CommandSender, fullCommand: String): Boolean {
->>>>>>> cafb0c04
         return withContext(commandDispatcher) {
             processCommandImpl(sender, fullCommand)
         }
@@ -160,51 +156,6 @@
         }
         processCommandQueue()
     }
-<<<<<<< HEAD
-
-    /**
-     * runCommand()是最基础的执行指令的方式
-     * 指令将会被加入队列，依次执行
-     * 方法由0.27.0的阻塞模式改为不阻塞(鉴于commandChannel大小无限)
-     */
-    fun runCommand(sender: CommandSender, command: String) {
-        runBlocking {//it wont be blocking
-            commandChannel.send(
-                 FullCommand(sender, command)
-            )
-        }
-    }
-
-    @Suppress("unused")
-    fun runConsoleCommand(command: String) = runCommand(ConsoleCommandSender,command)
-
-    /**
-     * runCommandAnsyc()执行一个指令并返回deferred
-     * 为插队执行
-     */
-    fun runCommandAsync(pluginBase: PluginBase, sender: CommandSender, command: String):Deferred<Boolean>{
-        return pluginBase.async{
-            processCommand(sender,command)
-        }
-    }
-
-    fun runConsoleCommandAsync(pluginBase: PluginBase, command: String):Deferred<Boolean> = runCommandAsync(pluginBase,ConsoleCommandSender,command)
-
-    /**
-     * dispatchCommand()执行一个指令并等到完成
-     * 为插队执行
-     */
-    suspend fun dispatchCommand(sender: CommandSender,command: String):Boolean{
-        return processCommand(sender,command)
-    }
-
-    suspend fun dispatchConsoleCommand(command: String):Boolean = dispatchCommand(ConsoleCommandSender,command)
-
-    fun dispatchCommandBlocking(sender: CommandSender,command: String):Boolean = runBlocking { dispatchCommand(sender, command) }
-
-    fun dispatchConsoleCommandBlocking(command: String):Boolean = runBlocking { dispatchConsoleCommandBlocking(command) }
-=======
->>>>>>> cafb0c04
 }
 
 /**
