package net.mamoe.mirai.console.center

interface PluginCenter {

    companion object {
        val Default: PluginCenter = CuiPluginCenter
    }

    data class PluginInsight(
        val name: String,
        val version: String,
        val coreVersion: String,
        val consoleVersion: String,
        val author: String,
        val description: String,
        val tags: List<String>,
        val commands: List<String>
    )

    data class PluginInfo(
        val name: String,
        val version: String,
        val coreVersion: String,
        val consoleVersion: String,
        val tags: List<String>,
        val author: String,
        val contact: String,
        val description: String,
        val usage: String,
        val vcs: String,
        val commands: String,
        val changeLog: List<String>
    )

    /**
     * 获取一些中心的插件基本信息,
     * 能获取到多少由实际的PluginCenter决定
     * 返回 插件名->Insight
     */
    suspend fun fetchPlugin(page: Int): Map<String, PluginInsight>

    /**
     * 尝试获取到某个插件by全名, case sensitive
     * null则没有
     */
<<<<<<< HEAD
    suspend fun findPlugin(name:String):PluginInfo?


    /**
     * 刷新
     */
    suspend fun refresh()

    val name:String
=======
    suspend fun findPlugin(name: String): PluginInfo?
>>>>>>> 5120e79f
}
<|MERGE_RESOLUTION|>--- conflicted
+++ resolved
@@ -43,7 +43,6 @@
      * 尝试获取到某个插件by全名, case sensitive
      * null则没有
      */
-<<<<<<< HEAD
     suspend fun findPlugin(name:String):PluginInfo?
 
 
@@ -53,7 +52,4 @@
     suspend fun refresh()
 
     val name:String
-=======
-    suspend fun findPlugin(name: String): PluginInfo?
->>>>>>> 5120e79f
 }
