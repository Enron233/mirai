--- conflicted
+++ resolved
@@ -15,7 +15,6 @@
  * this output type of that arg
  * input is always String
  */
-<<<<<<< HEAD
 interface CommandArg<T:Any>{
     operator fun invoke(s:String, commandSender: CommandSender):T = parse(s,commandSender)
 
@@ -30,34 +29,17 @@
 abstract class CommandArgImpl<T:Any>(
 ):CommandArg<T>{
     override fun parse(s: SingleMessage, commandSender: CommandSender): T  = parse(s.content,commandSender)
-=======
-interface CommandArg<T : Any> {
-    operator fun invoke(): T = get()
-
-    fun get(): T
-
-    fun read(s: String, commandSender: CommandSender)
 }
 
-
-abstract class CommandArgImpl<T : Any> : CommandArg<T> {
-
-    lateinit var value: T
-
-    override fun get(): T = value
-
-    override fun read(s: String, commandSender: CommandSender) {
-        value = parse(s, commandSender)
+class IntArg:CommandArgImpl<Int>(){
+    override fun parse(s: String, commandSender: CommandSender): Int {
+        return try{
+            s.toInt()
+        }catch (e:Exception){
+            error("无法识别整数$s")
+        }
     }
-
-    abstract fun parse(s: String, commandSender: CommandSender): T
->>>>>>> 04298370
 }
-
-class IntArg : CommandArgImpl<Int>() {
-    override fun parse(s: String, commandSender: CommandSender): Int = s.toInt()
-}
-<<<<<<< HEAD
 class LongArg:CommandArgImpl<Long>(){
     override fun parse(s: String, commandSender: CommandSender): Long {
         return try{
@@ -94,20 +76,6 @@
     override fun parse(s: String, commandSender: CommandSender): String {
         return s
     }
-=======
-
-class LongArg : CommandArgImpl<Long>() {
-    override fun parse(s: String, commandSender: CommandSender): Long = s.toLong()
-}
-
-class DoubleArg : CommandArgImpl<Double>() {
-    override fun parse(s: String, commandSender: CommandSender): Double = s.toDouble()
-}
-
-
-class StringArg : CommandArgImpl<String>() {
-    override fun parse(s: String, commandSender: CommandSender): String = s
->>>>>>> 04298370
 }
 
 /**
@@ -116,12 +84,8 @@
  * output: Bot
  * errors: String->Int convert, Bot Not Exist
  */
-<<<<<<< HEAD
-class ExistBotArg:CommandArgImpl<Bot>(){
-=======
 
 class ExistBotArg : CommandArgImpl<Bot>() {
->>>>>>> 04298370
     override fun parse(s: String, commandSender: CommandSender): Bot {
         val uin = try {
             s.toLong()
@@ -136,7 +100,6 @@
     }
 }
 
-<<<<<<< HEAD
 class ExistFriendArg:CommandArgImpl<Friend>(){
     override fun parse(s: String, commandSender: CommandSender): Friend {
         TODO("Not yet implemented")
@@ -161,20 +124,6 @@
             } catch (e: NoSuchElementException) {
                 error("无法找到Group " + code + " from Bot " + commandSender.bot.id)
             }
-=======
-
-class ExistGroupArg : CommandArgImpl<Group>() {
-
-    override fun parse(s: String, commandSender: CommandSender): Group {
-        if ((s === "" || s === "~") && commandSender is GroupContactCommandSender) {
-            return commandSender.contact as Group
-        }
-
-        val code = try {
-            s.toLong()
-        } catch (e: Exception) {
-            error("无法识别Group Code$s")
->>>>>>> 04298370
         }
         //from console/other
         return with(s.split(".")) {
