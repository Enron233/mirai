--- conflicted
+++ resolved
@@ -43,10 +43,7 @@
 actual class ECDH actual constructor(actual val keyPair: ECDHKeyPair) {
     actual companion object {
         private var isECDHAvailable = true
-<<<<<<< HEAD
-=======
 
->>>>>>> 84a3ea1d
         init {
             isECDHAvailable = kotlin.runCatching {
                 Security.addProvider(BouncyCastleProvider())
