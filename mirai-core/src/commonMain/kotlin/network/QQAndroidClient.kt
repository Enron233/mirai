--- conflicted
+++ resolved
@@ -86,17 +86,12 @@
 
     var onlineStatus: OnlineStatus = OnlineStatus.ONLINE
 
-    var fileStoragePushFSSvcList: FileStoragePushFSSvcList? = null
-
     @Volatile
     private var _ssoSequenceId: Int = Random.nextInt(100000)
 
-<<<<<<< HEAD
-=======
     var fileStoragePushFSSvcList: FileStoragePushFSSvcList? = null
 
     @Synchronized
->>>>>>> e459c76f
     @MiraiInternalApi("Do not use directly. Get from the lambda param of buildSsoPacket")
     internal fun nextSsoSequenceId(): Int {
         _ssoSequenceId += 2
@@ -108,17 +103,6 @@
     }
 
 
-<<<<<<< HEAD
-    private val messageSequenceId: AtomicInt = atomic(22911)
-    internal fun atomicNextMessageSequenceId(): Int = messageSequenceId.getAndAdd(2)
-
-    internal var strangerSeq: Int = 0
-
-    private val friendSeq: AtomicInt = atomic(22911)
-    internal fun getFriendSeq(): Int {
-        return friendSeq.value
-    }
-=======
     val apkVersionName: ByteArray get() = protocol.ver.toByteArray() //"8.4.18".toByteArray()
     val buildVer: String get() = "8.4.18.4810" // 8.2.0.1296 // 8.4.8.4810 // 8.2.7.4410
 
@@ -126,7 +110,7 @@
     private val sequenceId: AtomicInt = atomic(getRandomUnsignedInt())
     internal fun atomicNextMessageSequenceId(): Int = sequenceId.incrementAndGet()
     internal fun nextRequestPacketRequestId(): Int = sequenceId.incrementAndGet()
->>>>>>> e459c76f
+
 
     @Volatile
     private var highwayDataTransSequenceId: Int = Random.nextInt(100000)
@@ -141,25 +125,11 @@
         return new
     }
 
+
     private val friendSeq: AtomicInt = atomic(getRandomUnsignedInt())
     internal fun getFriendSeq(): Int = friendSeq.value
 
-<<<<<<< HEAD
-    // TODO: 2021/4/14 investigate whether they can be minimized
-    private val requestPacketRequestId: AtomicInt = atomic(1921334513)
-    internal fun nextRequestPacketRequestId(): Int = requestPacketRequestId.getAndAdd(2)
-
-    private val highwayDataTransSequenceIdForGroup: AtomicInt = atomic(87017)
-    internal fun nextHighwayDataTransSequenceIdForGroup(): Int = highwayDataTransSequenceIdForGroup.getAndAdd(2)
-
-    private val highwayDataTransSequenceIdForFriend: AtomicInt = atomic(43973)
-    internal fun nextHighwayDataTransSequenceIdForFriend(): Int = highwayDataTransSequenceIdForFriend.getAndAdd(2)
-
-    private val highwayDataTransSequenceIdForApplyUp: AtomicInt = atomic(77918)
-    internal fun nextHighwayDataTransSequenceIdForApplyUp(): Int = highwayDataTransSequenceIdForApplyUp.getAndAdd(2)
-=======
     internal fun nextFriendSeq(): Int = friendSeq.incrementAndGet()
->>>>>>> e459c76f
 
     internal fun setFriendSeq(compare: Int, id: Int): Boolean = friendSeq.compareAndSet(compare, id % 65535)
 
