--- conflicted
+++ resolved
@@ -43,10 +43,7 @@
 import net.mamoe.mirai.utils.BotConfiguration
 import net.mamoe.mirai.utils.MiraiLogger
 import kotlin.contracts.contract
-<<<<<<< HEAD
-=======
 import kotlin.coroutines.CoroutineContext
->>>>>>> c7dfef9a
 
 internal fun Bot.asQQAndroidBot(): QQAndroidBot {
     contract {
@@ -165,7 +162,6 @@
             networkLogger,
             components
         )
-<<<<<<< HEAD
         return SelectorNetworkHandler(
             context,
             FactoryKeepAliveNetworkHandlerSelector(
@@ -174,63 +170,6 @@
                 context
             )
         ) // We can move the factory to configuration but this is not necessary for now.
-=======
-        client._bot = this
-        return client
-    }
-
-
-    override val bot: QQAndroidBot get() = this
-
-    internal var firstLoginSucceed: Boolean = false
-
-    inline val json get() = configuration.json
-
-    override val friends: ContactList<Friend> = ContactList()
-
-    val friendListCache: FriendListCache? by lazy {
-        if (!configuration.contactListCache.friendListCacheEnabled) return@lazy null
-        val file = configuration.friendCacheFile()
-        val ret = file.loadNotBlankAs(FriendListCache.serializer(), JsonForCache) ?: FriendListCache()
-
-        @Suppress("INVISIBLE_MEMBER", "INVISIBLE_REFERENCE")
-        bot.eventChannel.parentScope(this@QQAndroidBot)
-            .subscribeAlways<net.mamoe.mirai.event.events.FriendInfoChangeEvent> {
-                friendListSaver?.notice()
-            }
-        ret
-    }
-
-    val groupMemberListCaches: GroupMemberListCaches? by lazy {
-        if (!configuration.contactListCache.groupMemberListCacheEnabled) {
-            return@lazy null
-        }
-        GroupMemberListCaches(this)
-    }
-
-    private val friendListSaver: ScheduledJob? by lazy {
-        if (!configuration.contactListCache.friendListCacheEnabled) return@lazy null
-        ScheduledJob(coroutineContext, configuration.contactListCache.saveIntervalMillis) {
-            runBIO { saveFriendCache() }
-        }
-    }
-
-    fun saveFriendCache() {
-        val friendListCache = friendListCache ?: return
-
-        configuration.friendCacheFile().run {
-            createFileIfNotExists()
-            writeText(JsonForCache.encodeToString(FriendListCache.serializer(), friendListCache))
-            bot.network.logger.info { "Saved ${friendListCache.list.size} friends to local cache." }
-        }
-    }
-
-    override lateinit var nick: String
-
-    override val asFriend: Friend by lazy {
-        @OptIn(LowLevelApi::class)
-        Mirai.newFriend(this, FriendInfoImpl(uin, nick, ""))
->>>>>>> c7dfef9a
     }
 
     /**
