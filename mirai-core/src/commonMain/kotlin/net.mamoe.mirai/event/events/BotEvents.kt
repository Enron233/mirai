/*
 * Copyright 2020 Mamoe Technologies and contributors.
 *
 * 此源代码的使用受 GNU AFFERO GENERAL PUBLIC LICENSE version 3 许可证的约束, 可以在以下链接找到该许可证.
 * Use of this source code is governed by the GNU AGPLv3 license that can be found through the following link.
 *
 * https://github.com/mamoe/mirai/blob/master/LICENSE
 */

package net.mamoe.mirai.event.events

import net.mamoe.mirai.Bot
import net.mamoe.mirai.contact.*
import net.mamoe.mirai.data.Packet
import net.mamoe.mirai.event.AbstractCancellableEvent
import net.mamoe.mirai.event.CancellableEvent
import net.mamoe.mirai.message.data.Image
import net.mamoe.mirai.message.data.MessageChain
import net.mamoe.mirai.utils.ExternalImage


@Suppress("unused")
class EventCancelledException : RuntimeException {
    constructor() : super()
    constructor(message: String?) : super(message)
    constructor(message: String?, cause: Throwable?) : super(message, cause)
    constructor(cause: Throwable?) : super(cause)
}


// region Bot 状态

/**
 * [Bot] 登录完成, 好友列表, 群组列表初始化完成
 */
data class BotOnlineEvent(override val bot: Bot) : BotActiveEvent

/**
 * [Bot] 离线.
 */
sealed class BotOfflineEvent : BotActiveEvent {

    /**
     * 主动离线
     */
    data class Active(override val bot: Bot, val cause: Throwable?) : BotOfflineEvent()

    /**
     * 被挤下线
     */
    data class Force(override val bot: Bot, val title: String, val message: String) : BotOfflineEvent(), Packet
}

// endregion

// region 消息

sealed class MessageSendEvent : BotEvent, BotActiveEvent, AbstractCancellableEvent() {
    abstract val target: Contact
    final override val bot: Bot
        get() = target.bot

    data class GroupMessageSendEvent(
        override val target: Group,
        var message: MessageChain
    ) : MessageSendEvent(), CancellableEvent

    data class FriendMessageSendEvent(
        override val target: QQ,
        var message: MessageChain
    ) : MessageSendEvent(), CancellableEvent
}

// endregion

// region 图片

/**
 * 图片上传前. 可以阻止上传
 */
data class BeforeImageUploadEvent(
    val target: Contact,
    val source: ExternalImage
) : BotEvent, BotActiveEvent, AbstractCancellableEvent() {
    override val bot: Bot
        get() = target.bot
}

/**
 * 图片上传完成
 */
sealed class ImageUploadEvent : BotEvent, BotActiveEvent, AbstractCancellableEvent() {
    abstract val target: Contact
    abstract val source: ExternalImage
    override val bot: Bot
        get() = target.bot

    data class Succeed(
        override val target: Contact,
        override val source: ExternalImage,
        val image: Image
    ) : ImageUploadEvent(), CancellableEvent

    data class Failed(
        override val target: Contact,
        override val source: ExternalImage,
        val errno: Int,
        val message: String
    ) : ImageUploadEvent(), CancellableEvent
}

// endregion

// region 群

/**
 * Bot 在群里的权限被改变. 操作人一定是群主
 */
data class BotGroupPermissionChangeEvent(
    override val group: Group,
    val origin: MemberPermission,
    val new: MemberPermission
) : BotPassiveEvent, GroupEvent

<<<<<<< HEAD

interface GroupSettingChangeEvent<T> : GroupEvent {
=======
// region 群设置

/**
 * 群设置改变. 此事件广播前修改就已经完成.
 */
interface GroupSettingChangeEvent<T> : GroupEvent, BotPassiveEvent {
>>>>>>> 905d4ede
    val origin: T
    val new: T
}

/**
 * 群名改变. 此事件广播前修改就已经完成.
 */
data class GroupNameChangeEvent(
    override val origin: String,
    override val new: String,
    override val group: Group,
    /**
     * 操作人. 为 null 时则是机器人操作
     */
    val operator: Member?
) : GroupSettingChangeEvent<String>, Packet

/**
 * 入群公告改变. 此事件广播前修改就已经完成.
 */
data class GroupEntranceAnnouncementChangeEvent(
    override val origin: String,
    override val new: String,
    override val group: Group,
    /**
     * 操作人. 为 null 时则是机器人操作
     */
    val operator: Member?
) : GroupSettingChangeEvent<String>, Packet


/**
 * 群 "全员禁言" 功能状态改变. 此事件广播前修改就已经完成.
 */
data class GroupMuteAllEvent(
    override val origin: Boolean,
    override val new: Boolean,
    override val group: Group,
    /**
     * 操作人. 为 null 时则是机器人操作
     */
    val operator: Member?
) : GroupSettingChangeEvent<Boolean>, Packet

/**
 * 群 "匿名聊天" 功能状态改变. 此事件广播前修改就已经完成.
 */
data class GroupAllowAnonymousChatEvent(
    override val origin: Boolean,
    override val new: Boolean,
    override val group: Group,
    /**
     * 操作人. 为 null 时则是机器人操作
     */
    val operator: Member?
) : GroupSettingChangeEvent<Boolean>, Packet

/**
 * 群 "坦白说" 功能状态改变. 此事件广播前修改就已经完成.
 */
data class GroupAllowConfessTalkEvent(
    override val origin: Boolean,
    override val new: Boolean,
    override val group: Group,
    /**
     * 操作人. 为 null 时则是机器人操作
     */
    val operator: Member?
) : GroupSettingChangeEvent<Boolean>, Packet

/**
 * 群 "允许群员邀请好友加群" 功能状态改变. 此事件广播前修改就已经完成.
 */
data class GroupAllowMemberInviteEvent(
    override val origin: Boolean,
    override val new: Boolean,
    override val group: Group,
    /**
     * 操作人. 为 null 时则是机器人操作
     */
    val operator: Member?
) : GroupSettingChangeEvent<Boolean>, Packet

// endregion


// region 群成员

// region 成员变更

/**
 * 成员加入群的事件
 */
data class MemberJoinEvent(override val member: Member) : GroupMemberEvent, BotPassiveEvent

/**
 * 成员离开群的事件
 */
sealed class MemberLeaveEvent : GroupMemberEvent {
    /**
     * 成员被踢出群. 成员不可能是机器人自己.
     */
    data class Kick(
        override val member: Member,
        /**
         * 操作人. 为 null 则是机器人操作
         */
        val operator: Member?
    ) : MemberLeaveEvent(), Packet

    /**
     * 成员主动离开
     */
    data class Quit(override val member: Member) : MemberLeaveEvent()
}

// endregion

// region 名片和头衔

/**
 * 群名片改动. 此事件广播前修改就已经完成.
 */
data class MemberCardChangeEvent(
    /**
     * 修改前
     */
    val origin: String,

    /**
     * 修改后
     */
    val new: String,

    override val member: Member,

    /**
     * 操作人. 为 null 时则是机器人操作. 可能与 [member] 引用相同, 此时为群员自己修改.
     */
    val operator: Member?
) : GroupMemberEvent

/**
 * 群头衔改动. 一定为群主操作
 */
data class MemberSpecialTitleChangeEvent(
    /**
     * 修改前
     */
    val origin: String,

    /**
     * 修改后
     */
    val new: String,

    override val member: Member
) : GroupMemberEvent

// endregion


// region 成员权限

/**
 * 成员权限改变的事件. 成员不可能是机器人自己.
 */
data class MemberPermissionChangeEvent(
    override val member: Member,
    val origin: MemberPermission,
    val new: MemberPermission
<<<<<<< HEAD
) : BotEvent(bot), GroupMemberEvent
=======
) : GroupMemberEvent, BotPassiveEvent, Packet

// endregion


// region 禁言

/**
 * 群成员被禁言事件. 操作人和被禁言的成员都不可能是机器人本人
 */
data class MemberMuteEvent(
    override val member: Member,
    val durationSeconds: Int,
    /**
     * 操作人. 为 null 则为机器人操作
     */
    val operator: Member?
) : GroupMemberEvent, Packet

/**
 * 群成员被取消禁言事件. 操作人和被禁言的成员都不可能是机器人本人
 */
data class MemberUnmuteEvent(
    override val member: Member,
    /**
     * 操作人. 为 null 则为机器人操作
     */
    val operator: Member?
) : GroupMemberEvent, Packet

// endregion

// endregion

// endregion
>>>>>>> 905d4ede
<|MERGE_RESOLUTION|>--- conflicted
+++ resolved
@@ -122,17 +122,12 @@
     val new: MemberPermission
 ) : BotPassiveEvent, GroupEvent
 
-<<<<<<< HEAD
-
-interface GroupSettingChangeEvent<T> : GroupEvent {
-=======
 // region 群设置
 
 /**
  * 群设置改变. 此事件广播前修改就已经完成.
  */
 interface GroupSettingChangeEvent<T> : GroupEvent, BotPassiveEvent {
->>>>>>> 905d4ede
     val origin: T
     val new: T
 }
@@ -304,9 +299,6 @@
     override val member: Member,
     val origin: MemberPermission,
     val new: MemberPermission
-<<<<<<< HEAD
-) : BotEvent(bot), GroupMemberEvent
-=======
 ) : GroupMemberEvent, BotPassiveEvent, Packet
 
 // endregion
@@ -341,5 +333,4 @@
 
 // endregion
 
-// endregion
->>>>>>> 905d4ede
+// endregion