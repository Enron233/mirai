--- conflicted
+++ resolved
@@ -59,13 +59,8 @@
 /**
  * 需要短信验证时抛出. mirai 目前还不支持短信验证.
  */
-<<<<<<< HEAD
-@MiraiExperimentalAPI
+@MiraiExperimentalAPI("Will be removed when SMS login is supported")
 public class UnsupportedSMSLoginException(message: String?) : LoginFailedException(true, message)
-=======
-@MiraiExperimentalAPI("Will be removed when SMS login is supported")
-class UnsupportedSMSLoginException(message: String?) : LoginFailedException(true, message)
->>>>>>> 45eea16f
 
 /**
  * 非 mirai 实现的异常
