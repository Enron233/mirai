--- conflicted
+++ resolved
@@ -162,15 +162,9 @@
             msg.first().msgHead.groupInfo?.groupCode
                 ?: error("cannot find groupCode for MessageSourceFromGroupImpl. msg=${msg._miraiContentToString()}")
         ) as GroupImpl).run {
-<<<<<<< HEAD
-            get(msg.msgHead.fromUin)
-                ?: msg.msgBody.richText.elems.firstOrNull { it.anonGroupMsg != null }?.run {
-                    newAnonymous(anonGroupMsg!!.anonNick.encodeToString(), anonGroupMsg.anonId.encodeToBase64())
-=======
             get(msg.first().msgHead.fromUin)
                 ?: msg.first().msgBody.richText.elems.firstOrNull { it.anonGroupMsg != null }?.run {
-                    newAnonymous(anonGroupMsg!!.anonNick.encodeToString())
->>>>>>> 7796fbf2
+                    newAnonymous(anonGroupMsg!!.anonNick.encodeToString(), anonGroupMsg.anonId.encodeToBase64())
                 }
                 ?: error("cannot find member for MessageSourceFromGroupImpl. msg=${msg._miraiContentToString()}")
         }
