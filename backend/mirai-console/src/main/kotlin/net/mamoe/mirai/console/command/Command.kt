--- conflicted
+++ resolved
@@ -134,45 +134,24 @@
 
         this@CompositeCommand::class.declaredFunctions.filter { it.hasAnnotation<SubCommand>() }.map { function ->
 
-<<<<<<< HEAD
             val notStatic = function.findAnnotation<JvmStatic>()==null
             val overridePermission = function.findAnnotation<Permission>()//optional
             val subDescription = function.findAnnotation<Description>()?.description?:"no description available"
-=======
-            function.parameters.forEach {
-                println(it)
-                println(it.type.classifier)
-                println()
-                println()
-            }
-
-            val notStatic = function.findAnnotation<JvmStatic>() == null
-
-            val overridePermission = function.findAnnotation<Permission>()//optional
-
-            val subDescription = function.findAnnotation<Description>()?.description ?: "no description available"
->>>>>>> 4945642c
 
             if ((function.returnType.classifier as? KClass<*>)?.isSubclassOf(Boolean::class) != true) {
                 throw IllegalParameterException("Return Type of SubCommand must be Boolean")
             }
 
             val parameter = function.parameters.toMutableList()
-<<<<<<< HEAD
             if (parameter.isEmpty()){
                 throw IllegalParameterException("First parameter (receiver for kotlin) for sub commend " + function.name + " from " + this.getPrimaryName() + " should be <out CommandSender>")
-=======
-
-            if (parameter.isEmpty()) {
-                throw IllegalParameterException("First parameter (receiver for kotlin) for sub commend " + function.name + " from " + this.primaryName + " should be <out CommandSender>")
->>>>>>> 4945642c
             }
 
             if (notStatic) {
                 parameter.removeAt(0)
             }
 
-            (parameter.removeAt(0)).let { receiver ->
+            (parameter.removeAt(0)).let {receiver ->
                 if (
                     receiver.isVararg ||
                     ((receiver.type.classifier as? KClass<*>).also { print(it) }
@@ -200,13 +179,8 @@
                     throw IllegalParameterException("parameter for sub commend " + function.name + " from " + this.primaryName + " should not be var optional")
                 }
 
-<<<<<<< HEAD
-                val argName = it.findAnnotation<Name>()?.name?:it.name?:"unknown"
-                buildUsage.append("<").append(argName).append("> ")
-=======
                 val argName = it.findAnnotation<Name>()?.name ?: it.name ?: "unknown"
                 buildUsage.append("<").append(argName).append("> ").append(" ")
->>>>>>> 4945642c
                 CommandParam(
                     argName,
                     (it.type.classifier as? KClass<*>)
