/*
 * Copyright 2020 Mamoe Technologies and contributors.
 *
 * 此源代码的使用受 GNU AFFERO GENERAL PUBLIC LICENSE version 3 许可证的约束, 可以在以下链接找到该许可证.
 * Use of this source code is governed by the GNU AGPLv3 license that can be found through the following link.
 *
 * https://github.com/mamoe/mirai/blob/master/LICENSE
 */

@file:Suppress("NOTHING_TO_INLINE", "MemberVisibilityCanBePrivate")

package net.mamoe.mirai.console.command

import net.mamoe.mirai.console.command.description.*
import net.mamoe.mirai.console.command.description.CommandParam
<<<<<<< HEAD
import net.mamoe.mirai.console.command.hasAnnotation
=======
import net.mamoe.mirai.console.command.description.CommandParserContext
import net.mamoe.mirai.console.command.description.EmptyCommandParserContext
import net.mamoe.mirai.console.command.description.plus
>>>>>>> ff931ed2
import net.mamoe.mirai.message.data.PlainText
import net.mamoe.mirai.message.data.SingleMessage
import java.lang.Exception
import kotlin.reflect.KAnnotatedElement
import kotlin.reflect.KClass
import kotlin.reflect.full.*

/**
 * 指令
 * 通常情况下, 你的指令应继承 @see CompositeCommand/SimpleCommand
 * @see register 注册这个指令
 */
interface Command {
    val names: Array<out String>

    fun getPrimaryName():String = names[0]

    val usage: String
    val description: String
    val permission: CommandPermission
    val prefixOptional: Boolean

    val owner: CommandOwner

    suspend fun onCommand(sender: CommandSender, args: Array<out Any>)
}

/**
 * 功能最集中的Commend
 * 支持且只支持有sub的指令
 * 例:
 *  /mute add
 *  /mute remove
 *  /mute addandremove  (sub is case insensitive, lowercase are recommend)
 *  /mute add and remove('add and remove' consider as a sub)
 */
abstract class CompositeCommand @JvmOverloads constructor(
    override val owner: CommandOwner,
    vararg names: String,
    override val description: String = "",
    override val permission: CommandPermission = CommandPermission.Default,
    override val prefixOptional: Boolean = false,
    overrideContext: CommandParserContext = EmptyCommandParserContext
) : Command {

    class IllegalParameterException(message:String): Exception(message)


    override val names: Array<out String> =
        names.map(String::trim).filterNot(String::isEmpty).map(String::toLowerCase).toTypedArray()
    val context: CommandParserContext = CommandParserContext.Builtins + overrideContext
    override val usage: String by lazy { TODO() }

    /** 指定子指令要求的权限 */
    @Retention(AnnotationRetention.RUNTIME)
    @Target(AnnotationTarget.FUNCTION)
    annotation class Permission(val permission: KClass<out CommandPermission>)

    /** 标记一个函数为子指令 */
    @Retention(AnnotationRetention.RUNTIME)
    @Target(AnnotationTarget.FUNCTION)
    annotation class SubCommand(vararg val name: String)

    /** 指令描述 */
    @Retention(AnnotationRetention.RUNTIME)
    @Target(AnnotationTarget.FUNCTION)
    annotation class Description(val description: String)

    /** 参数名, 将参与构成 [usage] */
    @Retention(AnnotationRetention.RUNTIME)
    @Target(AnnotationTarget.VALUE_PARAMETER)
    annotation class Name(val name: String)

    final override suspend fun onCommand(sender: CommandSender, args: Array<out Any>) {
        matchSubCommand(args)?.parseAndExecute(sender, args) ?: kotlin.run {
            defaultSubCommand.onCommand(sender, args)
        }
        subCommands
    }

    internal val defaultSubCommand: DefaultSubCommandDescriptor by lazy {
        DefaultSubCommandDescriptor(
            "",
            CommandPermission.Default,
            onCommand = block { sender: CommandSender, args: Array<out Any> ->
                println("default finally got args: ${args.joinToString()}")
                true
            }
        )
    }

    internal val subCommands: Array<SubCommandDescriptor> by lazy {
        this::class.declaredFunctions.filter { it.hasAnnotation<SubCommand>() }.map { function ->

            val overridePermission = function.findAnnotation<Permission>()//optional

            val subDescription = function.findAnnotation<Description>()?.description
            if(subDescription == null && owner is PluginCommandOwner){
                (owner as PluginCommandOwner).plugin.logger.warning("A description for sub commend is recommend for command " + this.getPrimaryName())
            }

            if((function.returnType.classifier as? KClass<*>)?.isSubclassOf(Boolean::class) != true){
                throw IllegalParameterException("Return Type of SubCommand must be Boolean")
            }

            val parameter = function.parameters
            if (
                parameter.isEmpty() ||
                parameter[0].isVararg ||
                ((parameter[0].type.classifier as? KClass<*>)?.isSubclassOf(CommandSender::class)!=true)
            ){
                throw IllegalParameterException("First parameter (receiver for kotlin) for sub commend " + function.name + " from " + this.getPrimaryName() + " should be <out CommandSender>")
            }

            val commandName = function.findAnnotation<SubCommand>()!!.name.map {
                if(!it.isValidSubName()){
                    error("SubName $it is not valid")
                }
                it
            }.toTypedArray()

            //map parameter
            val parms = parameter.subList(1,parameter.size).map {
                if(it.isVararg){
                    throw IllegalParameterException("parameter for sub commend " + function.name + " from " + this.getPrimaryName() + " should not be var arg")
                }
                if(it.isOptional){
                    throw IllegalParameterException("parameter for sub commend " + function.name + " from " + this.getPrimaryName() + " should not be var optional")
                }
                CommandParam(
                    it.findAnnotation<Name>()?.name?:it.name?:"unknown",
                    (parameter[0].type.classifier as? KClass<*>)?: throw IllegalParameterException("unsolved type reference from param " + it.name + " in " + function.name + " from " + this.getPrimaryName()))
            }.toTypedArray()

            SubCommandDescriptor(
<<<<<<< HEAD
                commandName,
                parms,
                subDescription?:"unknown",
                overridePermission?.permission?.getInstance() ?: permission,
=======
                arrayOf(function.name),
                arrayOf(),
                "",
                CommandPermission.Default,
>>>>>>> ff931ed2
                onCommand = block { sender: CommandSender, args: Array<out Any> ->
                    function.callSuspend(sender,*args) as Boolean
                }
            )
        }.toTypedArray()
    }

    private fun block(block: suspend (CommandSender, Array<out Any>) -> Boolean): suspend (CommandSender, Array<out Any>) -> Boolean {
        return block
    }

    @JvmField
    internal val bakedCommandNameToSubDescriptorArray: Map<Array<String>, SubCommandDescriptor> = kotlin.run {
        val map = LinkedHashMap<Array<String>, SubCommandDescriptor>(subCommands.size * 2)
        for (descriptor in subCommands) {
            for (name in descriptor.bakedSubNames) {
                map[name] = descriptor
            }
        }
        map.toSortedMap(Comparator { o1, o2 -> o1!!.contentHashCode() - o2!!.contentHashCode() })
    }

    internal inner class DefaultSubCommandDescriptor(
        val description: String,
        val permission: CommandPermission,
        val onCommand: suspend (sender: CommandSender, rawArgs: Array<out Any>) -> Boolean
    )

    internal inner class SubCommandDescriptor(
        val names: Array<String>,
        val params: Array<CommandParam<*>>,
        val description: String,
        val permission: CommandPermission,
        val onCommand: suspend (sender: CommandSender, parsedArgs: Array<out Any>) -> Boolean
    ) {
        internal suspend inline fun parseAndExecute(
            sender: CommandSender,
            argsWithSubCommandNameNotRemoved: Array<out Any>
        ) {
            if (!onCommand(sender, parseArgs(sender, argsWithSubCommandNameNotRemoved, names.size))) {
                sender.sendMessage(usage)
            }
        }

        @JvmField
        internal val bakedSubNames: Array<Array<String>> = names.map { it.bakeSubName() }.toTypedArray()
        private fun parseArgs(sender: CommandSender, rawArgs: Array<out Any>, offset: Int): Array<out Any> {
            require(rawArgs.size >= offset + this.params.size) { "No enough args. Required ${params.size}, but given ${rawArgs.size - offset}" }

            return Array(this.params.size) { index ->
                val param = params[index]
                val rawArg = rawArgs[offset + index]
                when (rawArg) {
                    is String -> context[param.type]?.parse(rawArg, sender)
                    is SingleMessage -> context[param.type]?.parse(rawArg, sender)
                    else -> throw IllegalArgumentException("Illegal argument type: ${rawArg::class.qualifiedName}")
                } ?: error("Cannot find a parser for $rawArg")
            }
        }
    }

    /**
     * @param rawArgs 元素类型必须为 [SingleMessage] 或 [String], 且已经经过扁平化处理. 否则抛出异常 [IllegalArgumentException]
     */
    internal fun matchSubCommand(rawArgs: Array<out Any>): SubCommandDescriptor? {
        val maxCount = rawArgs.size - 1
        var cur = 0
        bakedCommandNameToSubDescriptorArray.forEach { (name, descriptor) ->
            if (name.size != cur) {
                if (cur++ == maxCount) return null
            }
            if (name.contentEqualsOffset(rawArgs, length = cur)) {
                return descriptor
            }
        }
        return null
    }
}


abstract class SimpleCommand(
    override val owner: CommandOwner,
    val name: String,
    val alias: Array<String> = arrayOf()
) : Command {
    abstract suspend fun CommandSender.onCommand(args: List<Any>)
}

abstract class RawCommand(
    final override val owner: CommandOwner,
    name: String,
    alias: Array<String> = arrayOf()
) : Command {
    final override val names: Array<String> = arrayOf(name, *alias)
}


private fun <T> Array<T>.contentEqualsOffset(other: Array<out Any>, length: Int): Boolean {
    repeat(length) { index ->
        if (other[index].toString() != this[index]) {
            return false
        }
    }
    return true
}

internal val ILLEGAL_SUB_NAME_CHARS = "\\/!@#$%^&*()_+-={}[];':\",.<>?`~".toCharArray()
internal fun String.isValidSubName(): Boolean = ILLEGAL_SUB_NAME_CHARS.none { it in this }
internal fun String.bakeSubName(): Array<String> = split(' ').filterNot { it.isBlank() }.toTypedArray()

internal fun Any.flattenCommandComponents(): ArrayList<Any> {
    val list = ArrayList<Any>()
    when (this::class.java) { // faster than is
        String::class.java -> (this as String).splitToSequence(' ').filterNot { it.isBlank() }.forEach { list.add(it) }
        PlainText::class.java -> (this as PlainText).content.splitToSequence(' ').filterNot { it.isBlank() }
            .forEach { list.add(it) }
        SingleMessage::class.java -> list.add(this as SingleMessage)
        Array<Any>::class.java -> (this as Array<*>).forEach { if (it != null) list.addAll(it.flattenCommandComponents()) }
        Iterable::class.java -> (this as Iterable<*>).forEach { if (it != null) list.addAll(it.flattenCommandComponents()) }
        else -> list.add(this.toString())
    }
    return list
}

internal inline fun <reified T : Annotation> KAnnotatedElement.hasAnnotation(): Boolean =
    findAnnotation<T>() != null

internal inline fun <T:Any> KClass<out T>.getInstance():T {
    return this.objectInstance ?: this.createInstance()
}<|MERGE_RESOLUTION|>--- conflicted
+++ resolved
@@ -13,13 +13,9 @@
 
 import net.mamoe.mirai.console.command.description.*
 import net.mamoe.mirai.console.command.description.CommandParam
-<<<<<<< HEAD
-import net.mamoe.mirai.console.command.hasAnnotation
-=======
 import net.mamoe.mirai.console.command.description.CommandParserContext
 import net.mamoe.mirai.console.command.description.EmptyCommandParserContext
 import net.mamoe.mirai.console.command.description.plus
->>>>>>> ff931ed2
 import net.mamoe.mirai.message.data.PlainText
 import net.mamoe.mirai.message.data.SingleMessage
 import java.lang.Exception
@@ -155,17 +151,10 @@
             }.toTypedArray()
 
             SubCommandDescriptor(
-<<<<<<< HEAD
                 commandName,
                 parms,
                 subDescription?:"unknown",
                 overridePermission?.permission?.getInstance() ?: permission,
-=======
-                arrayOf(function.name),
-                arrayOf(),
-                "",
-                CommandPermission.Default,
->>>>>>> ff931ed2
                 onCommand = block { sender: CommandSender, args: Array<out Any> ->
                     function.callSuspend(sender,*args) as Boolean
                 }
