/*
 * Copyright 2020 Mamoe Technologies and contributors.
 *
 * 此源代码的使用受 GNU AFFERO GENERAL PUBLIC LICENSE version 3 许可证的约束, 可以在以下链接找到该许可证.
 * Use of this source code is governed by the GNU AGPLv3 license that can be found through the following link.
 *
 * https://github.com/mamoe/mirai/blob/master/LICENSE
 */

@file:Suppress("NOTHING_TO_INLINE", "unused")
@file:JvmName("CommandManager")

package net.mamoe.mirai.console.command

import kotlinx.atomicfu.locks.withLock
import net.mamoe.mirai.console.plugins.Plugin
import net.mamoe.mirai.message.data.Message
import net.mamoe.mirai.message.data.MessageChain
import net.mamoe.mirai.message.data.SingleMessage

sealed class CommandOwner

object TestCommandOwner : CommandOwner()

<<<<<<< HEAD
abstract class PluginCommandOwner(val plugin: PluginBase) : CommandOwner()
=======
abstract class PluginCommandOwner(plugin: Plugin) : CommandOwner()
>>>>>>> ff931ed2

// 由前端实现
internal abstract class ConsoleCommandOwner : CommandOwner()

/**
 * 获取已经注册了的指令列表
 */
val CommandOwner.registeredCommands: List<Command> get() = InternalCommandManager.registeredCommands.filter { it.owner == this }

@get:JvmName("getCommandPrefix")
val CommandPrefix: String
    get() = InternalCommandManager.COMMAND_PREFIX

fun CommandOwner.unregisterAllCommands() {
    for (registeredCommand in registeredCommands) {
        registeredCommand.unregister()
    }
}

/**
 * 注册一个指令. 若此指令已经注册或有已经注册的指令与 [SubCommandDescriptor] 重名, 返回 `false`
 */
fun Command.register(): Boolean = InternalCommandManager.modifyLock.withLock {
    if (findDuplicate() != null) return false
    InternalCommandManager.registeredCommands.add(this@register)
    if (this.prefixOptional) {
        for (name in this.names) {
            InternalCommandManager.optionalPrefixCommandMap[name] = this
        }
    } else {
        for (name in this.names) {
            InternalCommandManager.requiredPrefixCommandMap[name] = this
        }
    }
    return true
}

/**
 * 查找是否有重名的指令. 返回重名的指令.
 */
fun Command.findDuplicate(): Command? =
    InternalCommandManager.registeredCommands.firstOrNull { it.names intersects this.names }

/**
 * 取消注册这个指令. 若指令未注册, 返回 `false`
 */
fun Command.unregister(): Boolean = InternalCommandManager.modifyLock.withLock {
    InternalCommandManager.registeredCommands.remove(this)
}

//// executing

/**
 * 解析并执行一个指令
 *
 * @param messages 接受 [String] 或 [Message], 其他对象将会被 [Any.toString]
 * @return 是否成功解析到指令. 返回 `false` 代表无任何指令匹配
 */
suspend fun CommandSender.executeCommand(vararg messages: Any): Boolean {
    if (messages.isEmpty()) return false
    return executeCommandInternal(
        messages,
        messages[0].let { if (it is SingleMessage) it.toString() else it.toString().substringBefore(' ') })
}

internal inline fun <reified T> List<T>.dropToTypedArray(n: Int): Array<T> = Array(size - n) { this[n + it] }

/**
 * 解析并执行一个指令
 * @return 是否成功解析到指令. 返回 `false` 代表无任何指令匹配
 */
suspend fun CommandSender.executeCommand(message: MessageChain): Boolean {
    if (message.isEmpty()) return false
    return executeCommandInternal(message, message[0].toString())
}

internal suspend inline fun CommandSender.executeCommandInternal(
    messages: Any,
    commandName: String
): Boolean {
    val command = InternalCommandManager.matchCommand(commandName) ?: return false
    val rawInput = messages.flattenCommandComponents()
    command.onCommand(this, rawInput.dropToTypedArray(1))
    return true
}<|MERGE_RESOLUTION|>--- conflicted
+++ resolved
@@ -22,11 +22,7 @@
 
 object TestCommandOwner : CommandOwner()
 
-<<<<<<< HEAD
-abstract class PluginCommandOwner(val plugin: PluginBase) : CommandOwner()
-=======
-abstract class PluginCommandOwner(plugin: Plugin) : CommandOwner()
->>>>>>> ff931ed2
+abstract class PluginCommandOwner(val plugin: Plugin) : CommandOwner()
 
 // 由前端实现
 internal abstract class ConsoleCommandOwner : CommandOwner()
