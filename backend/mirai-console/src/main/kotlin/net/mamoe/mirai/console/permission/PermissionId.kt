/*
 * Copyright 2020 Mamoe Technologies and contributors.
 *
 * 此源代码的使用受 GNU AFFERO GENERAL PUBLIC LICENSE version 3 许可证的约束, 可以在以下链接找到该许可证.
 * Use of this source code is governed by the GNU AGPLv3 license that can be found through the following link.
 *
 * https://github.com/mamoe/mirai/blob/master/LICENSE
 */

package net.mamoe.mirai.console.permission

import kotlinx.serialization.KSerializer
import kotlinx.serialization.Serializable
import kotlinx.serialization.builtins.serializer
import net.mamoe.mirai.console.compiler.common.ResolveContext
import net.mamoe.mirai.console.compiler.common.ResolveContext.Kind.*
import net.mamoe.mirai.console.internal.data.map


/**
 * 表示一个 [权限][Permission] 的唯一 ID.
 *
 * [PermissionId] 与 [Permission] 唯一对应.
 *
 * ### 字符串表示
 * `"$namespace:$name"`. 如 "console:command.stop", "*:*"
 */
@Serializable(with = PermissionId.PermissionIdAsStringSerializer::class)
public data class PermissionId(
    @ResolveContext(PERMISSION_NAMESPACE) public val namespace: String,
    @ResolveContext(PERMISSION_NAME) public val name: String,
) {
    init {
        require(namespace.none { it.isWhitespace() }) {
            "' ' is not allowed in namespace"
        }
<<<<<<< HEAD
        require(!name.contains(' ')) {
            "' ' is not allowed in name"
=======
        require(name.none { it.isWhitespace() }) {
            "' ' is not allowed in id"
>>>>>>> 4564531f
        }

        require(!namespace.contains(':')) {
            "':' is not allowed in namespace"
        }
        require(!name.contains(':')) {
            "':' is not allowed in name"
        }
    }

    public object PermissionIdAsStringSerializer : KSerializer<PermissionId> by String.serializer().map(
        serializer = { it.namespace + ":" + it.name },
        deserializer = ::parseFromString
    )

    /**
     * 返回 `$namespace:$id`
     */
    public override fun toString(): String = "$namespace:$name"

    public companion object {
        /**
         * 由 `$namespace:$id` 解析 [PermissionId].
         *
         * @throws IllegalArgumentException 在解析失败时抛出.
         */
        @JvmStatic
        public fun parseFromString(@ResolveContext(PERMISSION_ID) string: String): PermissionId {
            return kotlin.runCatching {
                string.split(':').let { (namespace, id) -> PermissionId(namespace, id) }
            }.getOrElse {
                throw IllegalArgumentException("Could not parse PermissionId from '$string'", it)
            }
        }

        /**
         * 检查 [PermissionId.name] 的合法性. 在非法时抛出 [IllegalArgumentException]
         */
        @JvmStatic
        @Throws(IllegalArgumentException::class)
        public fun checkPermissionIdName(@ResolveContext(PERMISSION_NAME) name: String) {
            when {
                name.isBlank() -> throw IllegalArgumentException("PermissionId.name should not be blank.")
                name.any { it.isWhitespace() } -> throw IllegalArgumentException("Spaces are not yet allowed in PermissionId.name.")
                name.contains(':') -> throw IllegalArgumentException("':' is forbidden in PermissionId.name.")
            }
        }

        /**
         * 检查 [PermissionId.namespace] 的合法性. 在非法时抛出 [IllegalArgumentException]
         */
        @JvmStatic
        @Throws(IllegalArgumentException::class)
        public fun checkPermissionIdNamespace(@ResolveContext(PERMISSION_NAME) namespace: String) {
            when {
                namespace.isBlank() -> throw IllegalArgumentException("PermissionId.namespace should not be blank.")
                namespace.any { it.isWhitespace() } -> throw IllegalArgumentException("Spaces are not yet allowed in PermissionId.namespace.")
                namespace.contains(':') -> throw IllegalArgumentException("':' is forbidden in PermissionId.namespace.")
            }
        }
    }
}
<|MERGE_RESOLUTION|>--- conflicted
+++ resolved
@@ -34,13 +34,8 @@
         require(namespace.none { it.isWhitespace() }) {
             "' ' is not allowed in namespace"
         }
-<<<<<<< HEAD
-        require(!name.contains(' ')) {
+        require(name.none { it.isWhitespace() }) {
             "' ' is not allowed in name"
-=======
-        require(name.none { it.isWhitespace() }) {
-            "' ' is not allowed in id"
->>>>>>> 4564531f
         }
 
         require(!namespace.contains(':')) {
