--- conflicted
+++ resolved
@@ -6,13 +6,7 @@
 
 fun main() {
     println(
-<<<<<<< HEAD
-        File("""
-E:\Projects\QQAndroidFF\app\src\main\java\com\tencent\mobileqq\highway\protocol
-        """.trimIndent())
-=======
-        File("""/Users/jiahua.liu/Desktop/QQAndroid-F/app/src/main/java/tencent/im/group/group_label/""")
->>>>>>> 4d192d97
+        File("""/Users/jiahua.liu/Desktop/QQAndroid-F/app/src/main/java/tencent/im/s2c/msgtype0x210/submsgtype0xc7/bussinfo/mutualmark""")
             .generateUnarrangedClasses().toMutableList().arrangeClasses().joinToString("\n\n")
     )
 }
