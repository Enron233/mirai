package net.mamoe.mirai.qqandroid.network.protocol.packet.login


import io.ktor.util.InternalAPI
import kotlinx.io.core.*
import net.mamoe.mirai.data.Packet
import net.mamoe.mirai.qqandroid.QQAndroidBot
import net.mamoe.mirai.qqandroid.network.*
import net.mamoe.mirai.qqandroid.network.protocol.LoginType
import net.mamoe.mirai.qqandroid.network.protocol.packet.*
import net.mamoe.mirai.qqandroid.utils.GuidSource
import net.mamoe.mirai.qqandroid.utils.MacOrAndroidIdChangeFlag
import net.mamoe.mirai.qqandroid.utils.guidFlag
import net.mamoe.mirai.utils.*
import net.mamoe.mirai.utils.cryptor.contentToString
import net.mamoe.mirai.utils.cryptor.decryptBy
import net.mamoe.mirai.utils.io.*
import net.mamoe.mirai.utils.io.discardExact

/**
 * OicqRequest
 */
@UseExperimental(ExperimentalUnsignedTypes::class)
internal object LoginPacket : PacketFactory<LoginPacket.LoginPacketResponse>("wtlogin.login") {

    /**
     * 提交验证码
     */
    object SubCommand2 {
        private const val appId = 16L
        private const val subAppId = 537062845L

        fun SubmitSliderCaptcha(
            client: QQAndroidClient,
            ticket: String
        ): OutgoingPacket = buildLoginOutgoingPacket(client, bodyType = 2) { sequenceId ->
            writeSsoPacket(client, subAppId, commandName, sequenceId = sequenceId) {
                writeOicqRequestPacket(client, EncryptMethodECDH7(client.ecdh), 0x0810) {
                    writeShort(2) // subCommand
                    writeShort(4) // count of TLVs
                    t193(ticket)
                    t8(2052)
                    t104(client.t104)
                    t116(150470524, 66560)
                }
            }
        }

        fun SubmitPictureCaptcha(
            client: QQAndroidClient,
            captchaSign: ByteArray,
            captchaAnswer: String
        ): OutgoingPacket = buildLoginOutgoingPacket(client, bodyType = 2) { sequenceId ->
            writeSsoPacket(client, subAppId, commandName, sequenceId = sequenceId) {
                writeOicqRequestPacket(client, EncryptMethodECDH7(client.ecdh), 0x0810) {
                    writeShort(2) // subCommand
                    writeShort(4) // count of TLVs
                    t2(captchaAnswer, captchaSign, 0)
                    t8(2052)
                    t104(client.t104)
                    t116(150470524, 66560)
                }
            }
        }
    }

    object SubCommand20 {
        private const val appId = 16L
        private const val subAppId = 537062845L

        @UseExperimental(MiraiInternalAPI::class)
        operator fun invoke(
            client: QQAndroidClient,
            t402: ByteArray,
            t403: ByteArray
        ): OutgoingPacket = buildLoginOutgoingPacket(client, bodyType = 2) { sequenceId ->
            writeSsoPacket(client, subAppId, commandName, sequenceId = sequenceId) {
                writeOicqRequestPacket(client, EncryptMethodECDH7(client.ecdh), 0x0810) {
                    writeShort(20) // subCommand
                    writeShort(4) // count of TLVs, probably ignored by server?
                    t8(2052)
                    t104(client.t104)
                    t116(150470524, 66560)
                    t401(md5(client.device.guid + "stMNokHgxZUGhsYp".toByteArray() + t402))
                }
            }
        }
    }

    /**
     * 提交 SMS
     */
    object SubCommand7 {
        private const val appId = 16L
        private const val subAppId = 537062845L
        @UseExperimental(MiraiInternalAPI::class)
        operator fun invoke(
            client: QQAndroidClient,
            t174: ByteArray,
            t402: ByteArray,
            phoneNumber: String
        ): OutgoingPacket = buildLoginOutgoingPacket(client, bodyType = 2) { sequenceId ->
            writeSsoPacket(client, subAppId, commandName, sequenceId = sequenceId, unknownHex = "01 00 00 00 00 00 00 00 00 00 01 00") {
                writeOicqRequestPacket(client, EncryptMethodECDH7(client.ecdh), 0x0810) {
                    writeShort(8) // subCommand
                    writeShort(6) // count of TLVs, probably ignored by server?TODO
                    t8(2052)
                    t104(client.t104)
                    t116(150470524, 66560)
                    t174(EMPTY_BYTE_ARRAY)
                    t17a(9)
                    t197(byteArrayOf(0.toByte()))
                    //t401(md5(client.device.guid + "12 34567890123456".toByteArray() + t402))
                    //t19e(0)//==tlv408
                }
            }
        }
    }

    /**
     * 密码登录
     */
    object SubCommand9 {
        private const val appId = 16L
        private const val subAppId = 537062845L

        @UseExperimental(MiraiInternalAPI::class)
        operator fun invoke(
            client: QQAndroidClient
        ): OutgoingPacket = buildLoginOutgoingPacket(client, bodyType = 2) { sequenceId ->
            writeSsoPacket(client, subAppId, commandName, sequenceId = sequenceId) {
                writeOicqRequestPacket(client, EncryptMethodECDH7(client.ecdh), 0x0810) {
                    writeShort(9) // subCommand
                    writeShort(17) // count of TLVs, probably ignored by server?
                    //writeShort(LoginType.PASSWORD.value.toShort())

                    t18(appId, client.appClientVersion, client.uin)
                    t1(client.uin, client.device.ipAddress)
                    t106(
                        appId,
                        subAppId /* maybe 1*/,
                        client.appClientVersion,
                        client.uin,
                        1,
                        client.account.passwordMd5,
                        0,
                        client.uin.toByteArray(),
                        client.tgtgtKey,
                        true,
                        client.device.guid,
                        LoginType.PASSWORD
                    )

                    /* // from GetStWithPasswd
                    int mMiscBitmap = this.mMiscBitmap;
                    if (t.uinDeviceToken) {
                        mMiscBitmap = (this.mMiscBitmap | 0x2000000);
                    }


                    // defaults true
                    if (ConfigManager.get_loginWithPicSt()) appIdList = longArrayOf(1600000226L)
                    */
                    t116(client.miscBitMap, client.subSigMap)
                    t100(appId, subAppId, client.appClientVersion, client.mainSigMap or 0xC0)
                    t107(0)

                    // t108(byteArrayOf())
                    // ignored: t104()
                    t142(client.apkId)

                    // if login with non-number uin
                    // t112()
                    t144(
                        androidId = client.device.androidId,
                        androidDevInfo = client.device.generateDeviceInfoData(),
                        osType = client.device.osType,
                        osVersion = client.device.version.release,
                        networkType = client.networkType,
                        simInfo = client.device.simInfo,
                        unknown = byteArrayOf(),
                        apn = client.device.apn,
                        isGuidFromFileNull = false,
                        isGuidAvailable = true,
                        isGuidChanged = false,
                        guidFlag = guidFlag(GuidSource.FROM_STORAGE, MacOrAndroidIdChangeFlag(0)),
                        buildModel = client.device.model,
                        guid = client.device.guid,
                        buildBrand = client.device.brand,
                        tgtgtKey = client.tgtgtKey
                    )

                    //this.build().debugPrint("傻逼")
                    t145(client.device.guid)
                    t147(appId, client.apkVersionName, client.apkSignatureMd5)

                    if (client.miscBitMap and 0x80 != 0) {
                        t166(1)
                    }

                    // ignored t16a because array5 is null

                    t154(sequenceId)
                    t141(client.device.simInfo, client.networkType, client.device.apn)
                    t8(2052)

                    t511(
                        listOf(
                            "tenpay.com",
                            "openmobile.qq.com",
                            "docs.qq.com",
                            "connect.qq.com",
                            "qzone.qq.com",
                            "vip.qq.com",
                            "qun.qq.com",
                            "game.qq.com",
                            "qqweb.qq.com",
                            "office.qq.com",
                            "ti.qq.com",
                            "mail.qq.com",
                            "qzone.com",
                            "mma.qq.com"
                        )
                    )

                    // ignored t172 because rollbackSig is null
                    // ignored t185 because loginType is not SMS
                    // ignored t400 because of first login

                    t187(client.device.macAddress)
                    t188(client.device.androidId)

                    val imsi = client.device.imsiMd5
                    if (imsi.isNotEmpty()) {
                        t194(imsi)
                    }
                    t191()

                    /*
                    t201(N = byteArrayOf())*/

                    val bssid = client.device.wifiBSSID
                    val ssid = client.device.wifiSSID
                    if (bssid != null && ssid != null) {
                        t202(bssid, ssid)
                    }

                    t177()
                    t516()
                    t521()

                    t525(buildPacket {
                        t536(buildPacket {
                            //com.tencent.loginsecsdk.ProtocolDet#packExtraData
                            writeByte(1) // const
                            writeByte(0) // data count
                        }.readBytes())
                    })
                    // this.build().debugPrint("傻逼")

                    // ignored t318 because not logging in by QR
                }
            }
        }
    }


    sealed class LoginPacketResponse : Packet {
        object Success : LoginPacketResponse() {
            override fun toString(): String = "LoginPacketResponse.Success"
        }

        data class Error(
            val title: String,
            val message: String,
            val errorInfo: String
        ) : LoginPacketResponse()

        sealed class Captcha : LoginPacketResponse() {

            class Slider(
                val url: String
            ) : Captcha() {
                override fun toString(): String = "LoginPacketResponse.Captcha.Slider"
            }

            class Picture(
                val data: IoBuffer,
                val sign: ByteArray
            ) : Captcha() {
                override fun toString(): String = "LoginPacketResponse.Captcha.Picture"
            }
        }

        data class UnsafeLogin(val url: String) : LoginPacketResponse()

<<<<<<< HEAD
        class DeviceLockLogin(val t402: ByteArray, val t403: ByteArray) : LoginPacketResponse()
=======
        class SMSVerifyCodeNeeded(val t402: ByteArray, val t403: ByteArray) : LoginPacketResponse(){
            override fun toString(): String {
                return "LoginPacketResponse.SMSVerifyCodeNeeded"
            }
        }
>>>>>>> 18f860b9
    }

    @InternalAPI
    @UseExperimental(MiraiDebugAPI::class)
    override suspend fun ByteReadPacket.decode(bot: QQAndroidBot): LoginPacketResponse = this.debugPrint("login解析").run {
        // 00 09 sub cmd
        // 00 type
        // 00 02
        //
        // 01 19
        // [07 D8] 6E C6 D1 93 B9 E7 75 E0 BE 9A 96 CA DA 3E 63 92 32 4F D3 92 24 81 5B E8 99 A1 06 E1 66 7D 22 38 77 8B C8 8C 82 FD 04 A4 9A DA 99 64 A7 69 DA 2E 29 F8 DF BF 8A CF 3C 53 BA 24 FC E1 2D E7 72 A4 29 12 D8 91 D7 4C C3 8D D3 FE 6B 7A B7 A0 F0 82 E9 BF 3E BF D7 80 5C 79 46 FB ED 41 5C 54 69 5F 2F CC A3 27 CA 2F A2 DB 0A CF 1A 27 69 57 1E CB 70 28 8A 57 AE 76 1A AC 1E EC F7 2C 8E 90 32 F0 54 96 28 DF 33 54 CA C0 A8 A1 54 3F 48 2F 75 07 31 98 CE 3B 59 47 EA D2 76 A6 30 98 AF 71 A7 00 8E 8E 36 E5 02 68 89 C5 B6 B5 09 DD 04 7A 6A AB 13 AE 70 B7 C4 A6 68 87 7F 0F 66 95 A8 CD FD 52 7A 53 7B F0 5B 13 86 41 F8 04 13 8A 96 BC 8A 29 D3 DA 53 4A 5C 35 09 31 46 FA 24 08 14 69 06 94 97 6C 66 F7 6F FB C4 51 75 15 83 CB 0B 6B 7B 97 10 EE A3 59 76 05 14 2E 5E 85 87 CC 80 5E 8E 24 C9 A1 3B 1B 8D 88 3B 63 3D 5E A6 A1 5A FB 6D B1 39 93 E2 27 00 F5 4D 02 10 BD 06 67 0D AA 08 90 14 21 25 91 7A B3 75 47 02 B3 0A 8C 3F 12 03 BE F0 0A 0D 37 38 E0 CD 72 93 3B 1E 49 B6 1B 16 D8 42 38 EA 67 E7 F8 9E AE A7 50 27 1D 8D AA 91 08 9E 91 AE 4A D0 E0 EB B5 99 E4 3E EF E2 10 0D 16 71 F6 24 F5 DD E2 1A 9D 90 90 ED 42 EA 4D 05 48 24 F3 63 0F DE 4D 56 F6 CA 37 63 D8 C8 3F 97 25 07 2D 10 80 33 82 76 05 2B BE B6 6D 90 2B 63 B2 BA 28 11 EB 42 EB 5D 9C 7B 39 50 66 A1 2F BD 85 69 9C 87 7A B5 47 E2 5C 95 EB D6 C9 D6 1A 5E 9D 7E 6A ED C0 92 45 45 3B A4 04 05 13 EF AC 69 A3 13 4F CD 48 AD 1B 6B CD 40 F0 B8 1B 42 EC F8 AD C1 9E 8F E4 2D 83 63 A2 0F DD 2F 0D 6D C1 00 18 D5 9C 92 CC 72 7C C4 E8 A9 39 8A EF 22 C9 02 AE DE DE 18 31 44 9F B9 3D 4D CB 24 86 3D DF B9 AA 28 6B C5 70 F9 8A 62 75 C0 4D 2C 53 BE B0 36 81 78 3E E8 3A AE 79 9C 0B 2C 3A B2 A4 2B 78 FC F7 31 A2 BE 98 4B 07 B2 35 29 31 A0 D1 04 EB 05 2E 76 CE 1B C5 AE 74 68 E3 83 10 2B 65 E7 63 DD DC 4E 4C A7 90 4C C3 BE 87 EF 60 EA C7 FB 06 7A 77 6B 8E 56 00 9D 72 3A 6D 6E 7A C4 A0 5E 6D 57 E2 3C E4 74 E9 B7 02 AF 43 A3 EE 7C D2 69 57 99 0D 39 6D 55 2F 13 E0 E5 2E D0 3D 39 2C 9C 1C 1F 18 D9 30 0F 88 1A 66 E5 51 E6 60 1F 6F B3 D9 B5 56 4D 8F 01 52 C0 1E 00 BC 8A 2C 78 3B DB 68 59 EB 3A 84 E0 CB 6E E1 28 2E AE 86 1D 86 79 F3 13 41 EA 86 A2 7C BE 54 0E 6E CB DA BC 3A E9 F1 5F BF 2A D0 73 90 44 46 7B 8F A8 30 0F B1 35 A3 8D 24 32 A1 57 B8 B3 E3 FC 1F CC EB 3F 1F 64 9E 6B C1 03 06 5C 3B 68 B6 FA DA A5 C9 DF 50 19 22 5B B4 FA 0F 17 28 5B 6C 03 1D D6 7E D8 69 3F B3 B5 33 79 FC 1A EC 7C 82 7C C6 AB E0 B5 A7 9F A0 9E 67 09 51 E5 BE 6C 38 62 17 55 DD CC B7 81 49 D9 98 0E 19 A6 E6 4E 20 93 99 E8 3C CF C1 1B 46 DE 30 29 94 47 71 2F 5A C6 AD 41 55 95 78 2B E4 48 55 E0 D9 A8 D0 2A 80 65 B0 50 DC 53 D3 D6 38 53 72 67 50 FC BC CC 22 7D 03 0F DE DF BF 5E 50 63 5B 50 4C 0C 54 DA 6E 35 34 68 D0 DD 21 04 B6 B9 C2 06 C7 30 34 54 30 BA 1D 58 DE 99 53 A3 BC 85 71 6D 3B B3 4B F8 59 1D 33 9D 0A 09 12 F9 BD BC 37 14 1B 89 6D 9E C3 38 46 AE 55 6C A0 E8 89 8B 3E 3D F9 47 E0 03 17 FA E3 5D CA 3C 81 6F 4D F3 52 8A 7A 11 D2 0E 68 C9 4C DD 8F 4C 34 69 DA 13 BE 84 4D 3B A4 A1 FB 35 0B D8 CA 46 B0 DD 4B 78 81 24 F7 9F 6C AE 76 BD CB D6 02 A8 A5 7E 8A 6D 98 B3 10 90 ED 2E 5A D0 6B 66 AF 20 29 EF 66 BE DD 14 EA E3 1D 09 80 E6 DF 84 EA 3F 0B EA 2B D5 3F 91 49 4D 9D DD A4 07 47 8B 1C 1E 85 98 5D B9 48 37 09 E4 1D 57 28 06 5D D2 79 A7 47 F4 7E 39 CC 7E DD 16 B2 14 40 E4 1C EC 39 2F 63 02 C3 19 68 6A 80 C1 C5 0A 40 CC 37 60 90 CC 22 EE CF B7 3F AB 59 21 83 07 5E 9D AA C8 DB 53 65 7D 11 FA 42 53 E8 30 12 FB 9F E4 6C 31 5C 24 04 46 41 82 32 B2 E0 15 B2 D9 5C 22 B9 29 01 B1 36 3D 01 C9 45 CC D6 DC 0F DC 53 65 12 E6 01 8C CF DA 74 A9 08 37 34 F4 A8 F1 BF 86 00 F6 B5 8F 1C A8 60 6F 64 15 77 03 CE 7E D7 BE 05 C4 10 46 0B 32 78 9D DC 06 79 22 79 A1 6C 68 33 96 2A 20 49 42 DD 5B 89 28 E5 A9 E1 53 47 8A C2 44 C7 A5 BB 87 E7 3A 9F 88 01 B4 B9 78 C4 53 69 E7 8E AA 3E 70 AA FB 8D 4A E1 B6 C7 E4 EF 1F 9A A8 D3 5A 11 6A 01 C5 DB F0 EC 19 D1 9B BE D7 89 71 A8 4C 86 B4 B3 8B B5 47 C9 99 92 8B 8E D7 0B 0A 92 2D 40 9A 32 8D 72 EB 0F 12 09 90 7B B1 AE FB 8F 67 8D 02 6A 00 FF 30 9F CB A2 BC 29 C4 0A D5 07 B4 42 76 38 F2 F1 41 2F C9 F4 E5 5B 8D AF 49 A9 74 5C 76 5A E0 3A F3 9D 2B C7 05 90 3A 8C 9A E1 3D E0 07 17 6D 7B C9 61 D4 C6 CB BE CF 72 1F 2D 64 47 DC D0 97 02 85 EE A2 13 76 99 C6 AD 19 4C 5A E3 BE 48 81 88 84 FB F5 47 C3 6C 8A EF AD 60 7D A8 FD F9 C1 3D 1F CE 70 BC 06 CC 16 EC F6 15 BA 95 0F 9C 7D 20 F9 76 E2 8C B8 FF 63 15 1A CD 48 08 16 AA 11 4E 57 27 5F 5F E8 06 EB 21 94 82 BA 50 F8 39 FE 45 1E E8 7C 71 67 09 1C 0E 74 E1 40 75 BA 67 D2 0E DE 75 72 20 18 FC D3 C2 06 CF AC 53 11 08 6C 5D 16 8E B2 E9 D7 B4 54 46 6A 65 75 9B 83 76 76 09 0B 67 25 DE 79 E3 48 48 14 39 93 79 F2 B8 90 48 9F 78 A9 62 98 2F BC EB 06 A4 99 18 B6 D7 98 71 5E 02 6B A2 98 93 2F 42 B8 D4 51 8D 0D 16 73 90 B1 C5 5C 9B 0E 9C FD 02 4B 35 8A 85 B7 34 79 E3 68 C0 14 7B 5A FB 4B 8C 3B 95 66 23 2C F8 B5 0A D6 DC A4 3B 09 FF 81 65 45 37 21 61 38 C8 20 3C D9 A4 B6 88 0B 0C F7 75 7D 9F 47 FC F7 AB C2 FC F1 05 CF 38 D0 36 44 B2 7A 02 06 A6 54 43 82 C8 7E C2 DB 22 F9 44 41 1F 12 96 0D 66 AD 28 7D 22 0E E4 4B A1 03 A6 DA 32 08 0E 35 6F F2 4A 38 5E 31 C4 CC F8 85 C2 80 CD FF F1 1F 38 2D DA FD 28 6F 34 1A 70 16 04 42 0D 37 E6 A3 9F 93 CC DE 41 97 25 A2 9F DB 3F F6 C0 7B FF 8E 7A F1 D8 75 C2 1C E6 63 66 3D 63 1A 44 B8 D5 95 BA C5 5B 55 92 B1 BD 20 20 07 85 6C BE 45 B8 62 6D E1 8B 8E 14 EE AB 50 A2 45 5E 22 76 B8 AC AB A1 81 FC 95 F3 0E 31 48 C4 F7 6A 7B EE 2A 44 53 0D E2 43 98 8D A9 79 6D 41 3F AE 1D CE ED 87 D5 EF 57 4B F6 C3 4E D6 66 36 62 A3 F0 B9 CB 8C 80 44 AE 38 63 E6 DE 48 77 6E 10 24 B2 5A CE 7F E1 2A 69 0C 79 DC D8 AB 3C CB 4B 0E 92 5F E4 AE 23 1E 7D 15 19 ED 6C 4E 26 6E 52 BA A7 C4 D5 A3 7F 15 D9 81 3E CE D0 BD E1 19 8E 48 F7 8C 9D 62 9E 68 5C 10 EA 54 4C 72 7F BB 39 16 E4 D7 6E 7E D3 97 2E A9 F2 4A BD 9D C6 74 EB F9 78 42 43 78 95 8B F6 A3 68 7E 13 DD 00 5E F5 51 3F 81 78 B2 9C 7B 0E 62 E2 1E 99 08 1F AA 2E C1 CF 57 F0 39 C0 59 EB 86 C2 63 87 46 B0 DB 6B 33 56 A5 33 7A DF 78 07 56 63 3D C1 48 4E 62 B8 95 D8 F0 DB EB D3 BC 62 C3 1B 2D 86 90 A7 3A 20 29 6A 12 A6 11 34 4C 5C 43 3A 8F 29 C5 44 FA AA DF 8D 7F 5E 62 AF 48 9C 7E 34 35 5E 0A EC 2B 2D EC B3 56 0C 62 1C F0 3B BE B6 56 21 E0 39 56 27 2C 23 96 01 61 00 02 00 00


        val subCommand = readUShort().toInt()
        println("subCommand=$subCommand")
        val type = readUByte()
        println("type=$type")

        discardExact(2)
        val tlvMap: TlvMap = this.readTLVMap()
        tlvMap.printTLVMap()
        return when (type.toInt()) {
            0 -> onLoginSuccess(tlvMap, bot)
            1, 15 -> onErrorMessage(tlvMap)
            2 -> onSolveLoginCaptcha(tlvMap, bot)
            160 /*-96*/ -> onUnsafeDeviceLogin(tlvMap)
            204 /*-52*/ -> onSMSVerifyNeeded(tlvMap, bot)
            else -> tlvMap[0x149]?.let { bot.client.analysisTlv149(it) } ?: error("unknown login result type: $type")
        }
    }


    private fun onSMSVerifyNeeded(
        tlvMap: TlvMap,
        bot: QQAndroidBot
    ): LoginPacketResponse.DeviceLockLogin {
        bot.client.t104 = tlvMap.getOrFail(0x104)
        println("403： " + tlvMap[0x403]?.toUHexString())
        return LoginPacketResponse.DeviceLockLogin(tlvMap[0x402]!!, tlvMap.getOrFail(0x403))
    }

    private fun onUnsafeDeviceLogin(tlvMap: TlvMap): LoginPacketResponse.UnsafeLogin {
        return LoginPacketResponse.UnsafeLogin(tlvMap.getOrFail(0x204).toReadPacket().readRemainingBytes().encodeToString())
    }

    private fun onErrorMessage(tlvMap: TlvMap): LoginPacketResponse.Error {
        return tlvMap[0x146]?.toReadPacket()?.run {
            readShort() // ver
            readShort() // code

            val title = readUShortLVString()
            val message = readUShortLVString()
            val errorInfo = readUShortLVString()

            LoginPacketResponse.Error(title, message, errorInfo)
        } ?: error("Cannot find error message")
    }

    @InternalAPI
    @UseExperimental(MiraiDebugAPI::class)
    private fun onSolveLoginCaptcha(tlvMap: TlvMap, bot: QQAndroidBot): LoginPacketResponse.Captcha {
        // val ret = tlvMap[0x104]?.let { println(it.toUHexString()) }
        tlvMap[0x192]?.let {
            bot.client.t104 = tlvMap.getOrFail(0x104)
            return LoginPacketResponse.Captcha.Slider(it.encodeToString())
        }
        tlvMap[0x165]?.let { question ->
            if (question[18].toInt() == 0x36) {
                //图片验证
                DebugLogger.debug("是一个图片验证码")
                bot.client.t104 = tlvMap.getOrFail(0x104)
                val imageData = tlvMap.getOrFail(0x105).toReadPacket()
                val signInfoLength = imageData.readShort()
                imageData.discardExact(2)//image Length
                val sign = imageData.readBytes(signInfoLength.toInt())
                return LoginPacketResponse.Captcha.Picture(
                    data = imageData.readRemainingBytes().toIoBuffer(),
                    sign = sign
                )
            }
            else error("UNKNOWN CAPTCHA QUESTION: $question")
        }

        error("UNKNOWN CAPTCHA")
    }

    @UseExperimental(MiraiDebugAPI::class)
    private fun onLoginSuccess(tlvMap: TlvMap, bot: QQAndroidBot): LoginPacketResponse.Success {
        val client = bot.client
        println("TLV KEYS: " + tlvMap.keys.joinToString { it.contentToString() })

        tlvMap[0x150]?.let { client.analysisTlv150(it) }
        tlvMap[0x305]?.let { println("TLV 0x305=${it.toUHexString()}") }
        tlvMap[0x161]?.let { client.analysisTlv161(it) }
        tlvMap[0x119]?.let { t119Data ->
            t119Data.decryptBy(client.tgtgtKey).toReadPacket().debugPrint("0x119data").apply {
                discardExact(2) // always discarded.  00 1C
                // 00 1C
                // 01 08 00 10 A1 73 76 98 64 E0 38 C6 C8 18 73 FA D3 85 DA D6 01 6A 00 30 1D 99 4A 28 7E B3 B8 AC 74 B9 C4 BB 6D BB 41 72 F7 5C 9F 0F 79 8A 82 4F 1F 69 34 6D 10 D6 BB E8 A3 4A 2B 5D F1 C7 05 3C F8 72 EF CF 67 E4 3C 94 01 06 00 78 B4 ED 9F 44 ED 10 18 A8 85 0A 8A 85 79 45 47 7F 25 AA EE 2C 53 83 80 0A B3 B0 47 3E 95 51 A4 AE 3E CA A0 1D B4 91 F7 BB 2E 94 76 A8 C8 97 02 C4 5B 15 02 B7 03 9A FC C2 58 6D 17 92 46 AE EB 2F 6F 65 B8 69 6C D6 9D AC 18 6F 07 53 AC FE FA BC BD CE 57 13 10 2D 5A C6 50 AA C2 AE 18 D4 FD CD F2 E0 D1 25 29 56 21 35 8F 01 9D D6 69 44 8F 06 D0 23 26 D3 0E E6 E6 B7 01 0C 00 10 73 32 61 4E 2C 72 35 58 68 28 47 3E 2B 6E 52 62 01 0A 00 48 A4 DA 48 FB B4 8D DA 7B 86 D7 A7 FE 01 1B 70 6F 54 F8 55 38 B0 AD 1B 0C 0B B9 F6 94 24 F8 9E 30 32 22 99 0C 22 CD 44 B8 B0 8A A8 65 E1 B8 F0 49 EF E1 23 D7 0D A3 F1 BB 52 B7 4B AF BD 50 EA BF 15 02 78 2B 8B 10 FB 15 01 0D 00 10 29 75 38 72 21 5D 3F 24 37 46 67 79 2B 65 6D 34 01 14 00 60 00 01 5E 19 65 8C 00 58 93 DD 4D 2C 2D 01 44 99 62 B8 7A EF 04 C5 71 0B F1 BE 4C F4 21 F2 97 B0 14 67 0E 14 9F D8 A2 0B 93 40 90 80 F3 59 7A 69 45 D7 D4 53 4C 08 3A 56 1D C9 95 36 2C 7C 5E EE 36 47 5F AE 26 72 76 FD FD 69 E6 0C 2D 3A E8 CF D4 8D 76 C9 17 C3 E3 CD 21 AB 04 6B 70 C5 EC EC 01 0E 00 10 56 48 3E 29 3A 5A 21 74 55 6A 2C 72 58 73 79 71 01 03 00 30 9B A6 5D 85 5C 40 7C 28 E7 05 A9 25 CA F5 FC C0 51 40 85 F3 2F D2 37 F9 09 A6 E6 56 7F 7A 2E 7D 9F B9 1C 00 65 55 D2 A9 60 03 77 AB 6A F5 3F CE 01 33 00 30 F4 3A A7 08 E2 04 FA C8 9D 54 49 DE 63 EA F0 A5 1C C4 03 57 51 B6 AE 0B 55 41 F8 AB 22 F1 DC A3 B0 73 08 55 14 02 BF FF 55 87 42 4C 23 70 91 6A 01 34 00 10 61 C7 02 3F 1D BE A6 27 2F 24 D4 92 95 68 71 EF 05 28 00 1A 7B 22 51 49 4D 5F 69 6E 76 69 74 61 74 69 6F 6E 5F 62 69 74 22 3A 22 31 22 7D 03 22 00 10 CE 1E 2E DC 69 24 4F 9B FF 2F 52 D8 8F 69 DD 40 01 1D 00 76 5F 5E 10 E2 34 36 79 27 23 53 4D 65 6B 6A 33 6D 7D 4E 3C 5F 00 60 00 01 5E 19 65 8C 00 58 67 00 9C 02 E4 BC DB A3 93 98 A1 ED 4C 91 08 6F 0C 06 E0 12 6A DC 14 5B 4D 20 7C 82 83 AE 94 53 A2 4A A0 35 FF 59 9D F3 EF 82 42 61 67 2A 31 E7 87 7E 74 E7 A3 E7 5C A8 3C 87 CF 40 6A 9F E5 F7 20 4E 56 C6 4F 1C 98 3A 8B A9 4F 1D 10 35 C2 3B A1 08 7A 89 0B 25 0C 63 01 1F 00 0A 00 01 51 80 00 00 03 84 00 00 01 38 00 0E 00 00 00 01 01 0A 00 27 8D 00 00 00 00 00 01 1A 00 13 02 5B 06 01 0E 73 74 65 61 6D 63 68 69 6E 61 2E 66 75 6E 05 22 00 14 00 00 00 00 76 E4 B8 DD AB 53 02 9F 5E 19 65 8C 20 02 ED BD 05 37 00 17 01 01 00 00 00 00 76 E4 B8 DD 04 AB 53 02 9F 5E 19 65 8C 20 02 ED BD 01 20 00 0A 4D 39 50 57 50 6E 4C 31 65 4F 01 6D 00 2C 31 7A 50 7A 63 72 70 4D 30 43 6E 31 37 4C 32 32 6E 77 2D 36 7A 4E 71 48 48 59 41 35 48 71 77 41 37 6D 76 4F 63 2D 4A 56 77 47 51 5F 05 12 03 5D 00 0E 00 0A 74 65 6E 70 61 79 2E 63 6F 6D 00 2C 6E 4A 72 55 55 74 63 2A 34 7A 32 76 31 66 6A 75 77 6F 6A 65 73 72 76 4F 68 70 66 45 76 4A 75 55 4B 6D 34 43 2D 76 74 38 4D 77 38 5F 00 00 00 11 6F 70 65 6E 6D 6F 62 69 6C 65 2E 71 71 2E 63 6F 6D 00 2C 78 59 35 65 62 4D 74 48 44 6D 30 53 6F 68 56 71 68 33 43 79 79 34 6F 63 65 4A 46 6A 51 58 65 68 30 44 61 75 55 30 6C 78 65 52 6B 5F 00 00 00 0B 64 6F 63 73 2E 71 71 2E 63 6F 6D 00 2C 64 6A 62 79 47 57 45 4F 34 58 34 6A 36 4A 73 48 45 65 6B 73 69 74 72 78 79 62 57 69 77 49 68 46 45 70 72 4A 59 4F 2D 6B 36 47 6F 5F 00 00 00 0E 63 6F 6E 6E 65 63 74 2E 71 71 2E 63 6F 6D 00 2C 64 4C 31 41 79 32 41 31 74 33 58 36 58 58 2A 74 33 64 4E 70 2A 31 61 2D 50 7A 65 57 67 48 70 2D 65 47 78 6B 59 74 71 62 69 6C 55 5F 00 00 00 0C 71 7A 6F 6E 65 2E 71 71 2E 63 6F 6D 00 2C 75 6A 55 5A 4F 6A 4F 48 52 61 75 6B 32 55 50 38 77 33 34 68 36 69 46 38 2A 77 4E 50 35 2D 66 54 75 37 67 39 56 67 44 57 2A 6B 6F 5F 00 00 00 0A 76 69 70 2E 71 71 2E 63 6F 6D 00 2C 37 47 31 44 6F 54 2D 4D 57 50 63 2D 62 43 46 68 63 62 32 56 38 6E 77 4A 75 41 51 63 54 39 77 45 49 62 57 43 4A 4B 44 4D 6C 6D 34 5F 00 00 00 0A 71 75 6E 2E 71 71 2E 63 6F 6D 00 2C 7A 73 70 5A 56 43 59 45 7A 35 2A 4F 6B 4E 68 6E 74 79 61 69 6E 6F 68 4D 32 6B 41 6C 2A 74 31 63 7A 48 57 77 30 41 6A 4B 50 4B 6B 5F 00 00 00 0B 67 61 6D 65 2E 71 71 2E 63 6F 6D 00 2C 32 6F 2D 51 53 36 65 43 70 37 6A 43 4E 34 6A 74 6E 47 4F 4B 33 67 73 32 63 4A 6F 56 71 58 65 44 48 61 55 39 65 34 2D 32 34 64 30 5F 00 00 00 0C 71 71 77 65 62 2E 71 71 2E 63 6F 6D 00 2C 63 54 4D 79 64 51 43 35 50 74 43 45 51 72 6F 33 53 54 41 66 7A 56 2D 44 76 46 56 35 58 6D 56 6B 49 31 68 4C 55 48 4E 65 76 56 38 5F 00 00 00 0D 6F 66 66 69 63 65 2E 71 71 2E 63 6F 6D 00 2C 6F 73 72 54 36 32 69 37 66 76 6D 49 50 64 6F 58 4B 48 74 38 58 52 59 56 77 72 7A 6E 69 31 58 7A 57 4C 77 2A 71 36 33 44 74 73 6F 5F 00 00 00 09 74 69 2E 71 71 2E 63 6F 6D 00 2C 41 61 77 4D 78 4D 32 79 58 51 47 75 72 75 55 6C 66 53 58 79 5A 57 48 53 78 52 57 58 50 74 6B 6B 4F 78 6F 66 4A 59 47 6C 71 68 34 5F 00 00 00 0B 6D 61 69 6C 2E 71 71 2E 63 6F 6D 00 2C 67 72 57 68 58 77 34 4C 6E 4B 49 4F 67 63 78 45 71 70 33 61 45 67 37 38 46 7A 77 4E 6D 4B 48 56 6E 6F 50 4C 4F 32 6D 57 6D 6E 38 5F 00 00 00 09 71 7A 6F 6E 65 2E 63 6F 6D 00 2C 72 61 47 79 51 35 54 72 4D 55 7A 6E 74 31 4E 52 44 2D 50 72 74 72 41 55 43 35 6A 61 2D 49 47 2D 73 77 4C 6D 49 51 51 41 44 4C 41 5F 00 00 00 0A 6D 6D 61 2E 71 71 2E 63 6F 6D 00 2C 39 73 2D 4F 51 30 67 76 39 42 6A 37 58 71 52 49 4E 30 35 46 32 64 4D 47 67 47 43 58 57 4A 62 68 63 30 38 63 7A 4B 52 76 6B 78 6B 5F 00 00 03 05 00 10 77 75 6E 54 5F 7E 66 7A 72 40 3C 6E 35 50 53 46 01 43 00 40 3A AE 30 87 81 3D EE BA 31 9C EA 9D 0D D4 73 B1 81 12 E0 94 71 73 7A B0 47 3D 09 47 E5 1B E1 E2 06 1A CB A4 E3 71 9E A6 EA 2A 73 5C C8 D3 B1 2A B1 C7 DA 04 A6 6D 12 26 DF 6B 8B EC C7 12 F8 E1 01 18 00 05 00 00 00 01 00 01 63 00 10 67 6B 60 23 24 6A 55 39 4E 58 24 5E 39 2B 7A 69 01 38 00 5E 00 00 00 09 01 06 00 27 8D 00 00 00 00 00 01 0A 00 24 EA 00 00 00 00 00 01 1C 00 1A 5E 00 00 00 00 00 01 02 00 01 51 80 00 00 00 00 01 03 00 00 1C 20 00 00 00 00 01 20 00 01 51 80 00 00 00 00 01 36 00 1B AF 80 00 00 00 00 01 43 00 1B AF 80 00 00 00 00 01 64 00 1B AF 80 00 00 00 00 01 30 00 0E 00 00 5E 19 65 8C 9F 02 53 AB 00 00 00 00
                val tlvMap119 = this.readTLVMap()

                // ???
                tlvMap119[0x1c]?.read {
                    val bytes = readBytes()
                    DebugLogger.warning(bytes.toUHexString())
                    DebugLogger.warning(bytes.encodeToString())
                }

                tlvMap119[0x130]?.let { client.analysisTlv130(it) }
                tlvMap119[0x113]?.let { client.analysisTlv113(it) }

                // t528, t530 QQ 中最终保存到 oicq.wlogin_sdk.request.WUserSigInfo#loginResultTLVMap
                tlvMap119[0x528]?.let { client.t528 = it }
                tlvMap119[0x530]?.let { client.t530 = it }

                tlvMap119[0x118]?.let { client.mainDisplayName = it }
                tlvMap119[0x108]?.let { client.ksid = it }

                var openId: ByteArray
                var openKey: ByteArray

                when (val t125 = tlvMap119[0x125]) {
                    null -> {
                        openId = byteArrayOf()
                        openKey = byteArrayOf()
                    }
                    else -> t125.read {
                        openId = readUShortLVByteArray()
                        openKey = readUShortLVByteArray()
                    }
                }

                /*
                util.LOGI("tgt len:" + util.buf_len(t10a.get_body_data()) +
                " tgt_key len:" + util.buf_len(t10d.get_body_data()) +
                " st len:" + util.buf_len(t114.get_body_data()) +
                " st_key len:" + util.buf_len(t10e.get_body_data()) +
                " stwx_web len:" + util.buf_len(t103Data) +
                " lskey len:" + util.buf_len(t11cData) +
                " skey len:" + util.buf_len(t120Data) +
                " sig64 len:" + util.buf_len(t121Data) +
                " openid len:" + util.buf_len(openId) +
                " openkey len:" + util.buf_len(openKey) +
                " pwdflag: " + t186.get_data_len() + t186.getPwdflag(), "" + this.field_61436.uin);

                 */
                tlvMap119[0x186]?.let { client.analysisTlv186(it) }
                tlvMap119[0x537]?.let { client.analysisTlv537(it) }
                tlvMap119[0x169]?.let { t169 ->
                    client.wFastLoginInfo = WFastLoginInfo(
                        outA1 = client.runCatching {
                            parseWFastLoginInfoDataOutA1(t169)
                        }.getOrElse { ByteReadPacket(byteArrayOf()) }
                    )
                }
                tlvMap119[0x167]?.let {
                    val imgType = byteArrayOf(readByte())
                    val imgFormat = byteArrayOf(readByte())
                    val imgUrl = readUShortLVByteArray()
                    // dont move into constructor, keep order
                    client.reserveUinInfo = ReserveUinInfo(imgType, imgFormat, imgUrl)
                }
                client.qrPushSig = tlvMap119[0x317] ?: byteArrayOf()


                val face: Int
                val gender: Int
                val nick: String
                val age: Int
                when (val t11a = tlvMap119[0x11a]) {
                    null -> {
                        face = 0
                        age = 0
                        gender = 0
                        nick = ""
                    }
                    else -> t11a.read {
                        face = readUShort().toInt()
                        age = readUByte().toInt()
                        gender = readUByte().toInt()
                        nick = readUByteLVString()
                    }
                }

                val payToken: ByteArray
                when (val t199 = tlvMap119[0x199]) {
                    null -> payToken = byteArrayOf()
                    else -> t199.read {
                        openId = readUShortLVByteArray()
                        payToken = readUShortLVByteArray()
                    }
                }

                val pf: ByteArray
                val pfKey: ByteArray
                when (val t200 = tlvMap119[0x200]) {
                    null -> {
                        pf = byteArrayOf()
                        pfKey = byteArrayOf()
                    }
                    else -> t200.read {
                        pf = readUShortLVByteArray()
                        pfKey = readUShortLVByteArray()
                    }
                }


                // TODO sigMap??? =0x21410e0 // from qq

                val creationTime = currentTimeSeconds
                val expireTime = creationTime + 2160000L

                val outPSKeyMap: PSKeyMap = mutableMapOf()
                val outPt4TokenMap: Pt4TokenMap = mutableMapOf()

                parsePSKeyMapAndPt4TokenMap(
                    tlvMap119[0x512] ?: error("Cannot find tlv 0x512, which is pskeyMap and pt4tokenMap"),
                    creationTime,
                    expireTime,
                    outPSKeyMap,
                    outPt4TokenMap
                )

                var a1: ByteArray? = null
                var noPicSig: ByteArray? = null
                tlvMap119[0x531]?.let {
                    analysisTlv0x531(it) { arg1, arg2 ->
                        a1 = arg1
                        noPicSig = arg2
                    }
                }

                client.wLoginSigInfo = WLoginSigInfo(
                    uin = client.uin,
                    encryptA1 = a1,
                    noPicSig = noPicSig,
                    G = byteArrayOf(), // defaults {}, from asyncContext._G
                    dpwd = byteArrayOf(), // defaults {}, from asyncContext._G
                    randSeed = tlvMap119.getOrEmpty(0x403), // or from asyncContext._t403.get_body_data()
                    simpleInfo = WLoginSimpleInfo(
                        uin = client.uin,
                        face = face,
                        age = age,
                        gender = gender,
                        nick = nick,
                        imgType = client.reserveUinInfo?.imgType ?: byteArrayOf(),
                        imgFormat = client.reserveUinInfo?.imgFormat ?: byteArrayOf(),
                        imgUrl = client.reserveUinInfo?.imgUrl ?: byteArrayOf(),
                        mainDisplayName = tlvMap119[0x118] ?: error("Cannot find tlv 0x118")
                    ),
                    appPri = tlvMap119[0x11f]?.let { it.read { discardExact(4); readUInt().toLong() } } ?: 4294967295L,
                    a2ExpiryTime = expireTime,
                    loginBitmap = 0, // from asyncContext._login_bitmap
                    tgt = tlvMap119.getOrEmpty(0x10a),
                    a2CreationTime = creationTime,
                    tgtKey = tlvMap119.getOrEmpty(0x10d),
                    sKey = SKey(tlvMap119.getOrEmpty(0x120), creationTime, expireTime),
                    userSig64 = UserSig64(tlvMap119.getOrEmpty(0x121), creationTime),
                    accessToken = AccessToken(tlvMap119.getOrEmpty(0x136), creationTime),
                    openId = openId,
                    openKey = OpenKey(openKey, creationTime),
                    d2 = D2(tlvMap119.getOrEmpty(0x143), creationTime, expireTime),
                    d2Key = tlvMap119.getOrEmpty(0x305),
                    sid = Sid(tlvMap119.getOrEmpty(0x164), creationTime, expireTime),
                    aqSig = AqSig(tlvMap119.getOrEmpty(0x171), creationTime),
                    psKeyMap = outPSKeyMap,
                    pt4TokenMap = outPt4TokenMap,
                    superKey = tlvMap119.getOrEmpty(0x16d),
                    payToken = payToken,
                    pf = pf,
                    pfKey = pfKey,
                    da2 = tlvMap119.getOrEmpty(0x203),
                    wtSessionTicket = WtSessionTicket(tlvMap119.getOrEmpty(0x133), creationTime),
                    wtSessionTicketKey = tlvMap119.getOrEmpty(0x134),
                    deviceToken = tlvMap119.getOrEmpty(0x322),
                    vKey = VKey(tlvMap119.getOrEmpty(0x136), creationTime, expireTime),
                    userStWebSig = UserStWebSig(tlvMap119.getOrEmpty(0x103), creationTime, expireTime),
                    userStSig = UserStSig((tlvMap119.getOrEmpty(0x114)), creationTime),
                    userStKey = tlvMap119.getOrEmpty(0x10e),
                    lsKey = LSKey(tlvMap119.getOrEmpty(0x11c), creationTime, expireTime),
                    userA5 = UserA5(tlvMap119.getOrEmpty(0x10b), creationTime),
                    userA8 = UserA8(tlvMap119.getOrEmpty(0x102), creationTime, expireTime)
                )
            }
        }

        return LoginPacketResponse.Success
    }


    private fun TlvMap.getOrEmpty(key: Int): ByteArray {
        return this[key] ?: byteArrayOf()
    }

    private inline fun analysisTlv0x531(t531: ByteArray, handler: (a1: ByteArray, noPicSig: ByteArray) -> Unit) {
        val map = t531.toReadPacket().readTLVMap()

        val t106 = map[0x106]
        val t16a = map[0x16a]
        val t113 = map[0x113]
        val t10c = map[0x10c]

        if (t106 != null && t16a != null && t113 != null && t10c != null) {
            handler(t106 + t10c, t16a)
        }
    }

    /**
     * @throws error
     */
    private fun QQAndroidClient.parseWFastLoginInfoDataOutA1(t169: ByteArray): ByteReadPacket {
        val map = t169.toReadPacket().readTLVMap()

        val t106 = map[0x106]
        val t10c = map[0x10c]
        val t16a = map[0x16a]

        check(t106 != null) { "getWFastLoginInfoDataOutA1: Cannot find tlv 0x106!!" }
        check(t10c != null) { "getWFastLoginInfoDataOutA1: Cannot find tlv 0x10c!!" }
        check(t16a != null) { "getWFastLoginInfoDataOutA1: Cannot find tlv 0x16a!!" }

        return buildPacket {
            writeByte(64)
            writeShort(4)

            // TLV
            writeShort(0x106)
            writeShortLVByteArray(t106)

            writeShort(0x10c)
            writeShortLVByteArray(t10c)

            writeShort(0x16a)
            writeShortLVByteArray(t16a)

            t145(device.guid)
        }
    }

    /**
     * login extra data
     */
    private fun QQAndroidClient.analysisTlv537(t537: ByteArray) = t537.read {
        //discardExact(2)
        loginExtraData = LoginExtraData( // args are to correct order
            uin = readUInt().toLong(),
            ip = readUByteLVByteArray(),
            time = readInt(), // correct
            version = readInt()
        )
    }

    /**
     * pwd flag
     */
    private fun QQAndroidClient.analysisTlv186(t186: ByteArray) = t186.read {
        discardExact(1)
        pwdFlag = readByte().toInt() == 1
    }

    /**
     */
    private fun QQAndroidClient.analysisTlv528(t528: ByteArray) = t528.read {
    }

    /**
     * 设置 [QQAndroidClient.uin]
     */
    private fun QQAndroidClient.analysisTlv113(t113: ByteArray) = t113.read {
        _uin = readUInt().toLong()

        /*
        // nothing to do

          if (!asyncContext.ifQQLoginInQim(class_1048.productType)) {
              this.field_61436.method_62330(this.field_61436.field_63973, this.field_61436.uin);
          }
         */
    }

    /**
     * 设置 [QQAndroidClient.timeDifference] 和 [QQAndroidClient.ipFromT149]
     */
    private fun QQAndroidClient.analysisTlv130(t130: ByteArray) = t130.read {
        discardExact(2)
        timeDifference = readUInt().toLong() - currentTimeMillis
        ipFromT149 = readBytes(4)
    }

    private fun QQAndroidClient.analysisTlv150(t150: ByteArray) {
        this.t150 = Tlv(t150)
    }

    private fun QQAndroidClient.analysisTlv161(t161: ByteArray) {
        val tlv = t161.toReadPacket().apply { discardExact(2) }.readTLVMap()

        tlv[0x173]?.let { analysisTlv173(it) }
        tlv[0x17f]?.let { analysisTlv17f(it) }
        tlv[0x172]?.let { rollbackSig = it }
    }

    /**
     * 错误消息
     */
    private fun QQAndroidClient.analysisTlv149(t149: ByteArray): LoginPacketResponse.Error {

        return t149.read {
            val type: Short = readShort()
            val title: String = readUShortLVString()
            val content: String = readUShortLVString()
            val otherInfo: String = readUShortLVString()

            // do not write class into read{} block. CompilationException!!
            LoginPacketResponse.Error(title = title, message = content, errorInfo = otherInfo) // nice toString
        }
    }

    /**
     * server host
     */
    private fun QQAndroidClient.analysisTlv173(t173: ByteArray) {
        t173.read {
            val type = readByte()
            val host = readUShortLVString()
            val port = readShort()

            bot.logger.warning("服务器: host=$host, port=$port, type=$type")
            // SEE oicq_request.java at method analysisT173
        }
    }

    /**
     * ipv6 address
     */
    private fun QQAndroidClient.analysisTlv17f(t17f: ByteArray) {
        t17f.read {
            val type = readByte()
            val host = readUShortLVString()
            val port = readShort()

            bot.logger.warning("服务器 ipv6: host=$host, port=$port, type=$type")
            // SEE oicq_request.java at method analysisT17f
        }
    }
}<|MERGE_RESOLUTION|>--- conflicted
+++ resolved
@@ -294,15 +294,15 @@
 
         data class UnsafeLogin(val url: String) : LoginPacketResponse()
 
-<<<<<<< HEAD
-        class DeviceLockLogin(val t402: ByteArray, val t403: ByteArray) : LoginPacketResponse()
-=======
         class SMSVerifyCodeNeeded(val t402: ByteArray, val t403: ByteArray) : LoginPacketResponse(){
             override fun toString(): String {
                 return "LoginPacketResponse.SMSVerifyCodeNeeded"
             }
         }
->>>>>>> 18f860b9
+
+        class UnsafeLogin(val url: String) : LoginPacketResponse()
+
+        class DeviceLockLogin(val t402: ByteArray, val t403: ByteArray) : LoginPacketResponse()
     }
 
     @InternalAPI
