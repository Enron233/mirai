package net.mamoe.mirai.qqandroid.network

import kotlinx.atomicfu.AtomicRef
import kotlinx.atomicfu.atomic
import kotlinx.coroutines.*
import kotlinx.coroutines.sync.Mutex
import kotlinx.coroutines.sync.withLock
import kotlinx.io.core.ByteReadPacket
import kotlinx.io.core.Input
import kotlinx.io.core.buildPacket
import kotlinx.io.core.use
import net.mamoe.mirai.data.MultiPacket
import net.mamoe.mirai.data.Packet
import net.mamoe.mirai.event.*
import net.mamoe.mirai.network.BotNetworkHandler
import net.mamoe.mirai.qqandroid.QQAndroidBot
import net.mamoe.mirai.qqandroid.QQImpl
import net.mamoe.mirai.qqandroid.event.ForceOfflineEvent
import net.mamoe.mirai.qqandroid.event.PacketReceivedEvent
import net.mamoe.mirai.qqandroid.network.protocol.packet.*
import net.mamoe.mirai.qqandroid.network.protocol.packet.list.FriendList
import net.mamoe.mirai.qqandroid.network.protocol.packet.login.LoginPacket
import net.mamoe.mirai.qqandroid.network.protocol.packet.login.StatSvc
import net.mamoe.mirai.utils.LockFreeLinkedList
import net.mamoe.mirai.utils.MiraiInternalAPI
import net.mamoe.mirai.utils.getValue
import net.mamoe.mirai.utils.io.*
import net.mamoe.mirai.utils.unsafeWeakRef
import kotlin.coroutines.CoroutineContext
import kotlin.coroutines.EmptyCoroutineContext

@Suppress("MemberVisibilityCanBePrivate")
@UseExperimental(MiraiInternalAPI::class)
internal class QQAndroidBotNetworkHandler(bot: QQAndroidBot) : BotNetworkHandler() {
    override val bot: QQAndroidBot by bot.unsafeWeakRef()
    override val supervisor: CompletableJob = SupervisorJob(bot.coroutineContext[Job])

    override val coroutineContext: CoroutineContext = bot.coroutineContext + CoroutineExceptionHandler { _, throwable ->
        throwable.logStacktrace("Exception in NetworkHandler")
    }

    private lateinit var channel: PlatformSocket

    override suspend fun login() {
        if (::channel.isInitialized) {
            channel.close()
        }
        channel = PlatformSocket()
        channel.connect("113.96.13.208", 8080)
        this.launch(CoroutineName("Incoming Packet Receiver")) { processReceive() }

        // bot.logger.info("Trying login")
        var response: LoginPacket.LoginPacketResponse = LoginPacket.SubCommand9(bot.client).sendAndExpect()
        mainloop@ while (true) {
            when (response) {
                is LoginPacket.LoginPacketResponse.UnsafeLogin -> {
                    bot.configuration.loginSolver.onSolveUnsafeDeviceLoginVerify(bot, response.url)
                    response = LoginPacket.SubCommand9(bot.client).sendAndExpect()
                }

                is LoginPacket.LoginPacketResponse.Captcha -> when (response) {
                    is LoginPacket.LoginPacketResponse.Captcha.Picture -> {
                        var result = response.data.withUse {
                            bot.configuration.loginSolver.onSolvePicCaptcha(bot, this)
                        }
                        if (result == null || result.length != 4) {
                            //refresh captcha
                            result = "ABCD"
                        }
                        response = LoginPacket.SubCommand2.SubmitPictureCaptcha(bot.client, response.sign, result).sendAndExpect()
                        continue@mainloop
                    }
                    is LoginPacket.LoginPacketResponse.Captcha.Slider -> {
                        var ticket = bot.configuration.loginSolver.onSolveSliderCaptcha(bot, response.url)
                        if (ticket == null) {
                            ticket = ""
                        }
                        response = LoginPacket.SubCommand2.SubmitSliderCaptcha(bot.client, ticket).sendAndExpect()
                        continue@mainloop
                    }
                }

                is LoginPacket.LoginPacketResponse.Error -> error(response.toString())

                is LoginPacket.LoginPacketResponse.DeviceLockLogin -> {
                    response = LoginPacket.SubCommand20(
                        bot.client,
                        response.t402,
                        response.t403
                    ).sendAndExpect()
                    continue@mainloop
                }

                is LoginPacket.LoginPacketResponse.Success -> {
                    bot.logger.info("Login successful")
                    break@mainloop
                }
            }
        }

        println("d2key=${bot.client.wLoginSigInfo.d2Key.toUHexString()}")
        StatSvc.Register(bot.client).sendAndExpect<StatSvc.Register.Response>(6000)
    }

    override suspend fun init() {
<<<<<<< HEAD
        //start updating friend/group list
        bot.logger.info("Start updating friend/group list")
=======
        bot.logger.info("开始加载好友信息")

        this@QQAndroidBotNetworkHandler.subscribeAlways<ForceOfflineEvent> {
            if (this@QQAndroidBotNetworkHandler.bot == this.bot) {
                close()
            }
        }
        /*
        * 开始加载Contact表
        * */
>>>>>>> df56c86f
        var currentFriendCount = 0
        var totalFriendCount: Short
        while (true) {
            val data = FriendList.GetFriendGroupList(
                bot.client,
                currentFriendCount,
                10,
                0,
                0
            ).sendAndExpect<FriendList.GetFriendGroupList.Response>()
            totalFriendCount = data.totalFriendCount
            data.friendList.forEach {
                // atomic add
                bot.qqs.delegate.addLast(QQImpl(bot, EmptyCoroutineContext, it.friendUin).also {
                    currentFriendCount++
                })
            }
            bot.logger.verbose("正在加载好友信息 ${currentFriendCount}/${totalFriendCount}")
            if (currentFriendCount >= totalFriendCount) {
                break
            }
        }
        bot.logger.info("好友信息加载完成, 共 ${currentFriendCount}个")
        //发送事件

        /**
        val data = FriendList.GetTroopList(
        bot.client
        ).sendAndExpect<FriendList.GetTroopList.Response>(100000)
        println(data.contentToString())
         */
    }

    /**
     * 缓存超时处理的 [Job]. 超时后将清空缓存, 以免阻碍后续包的处理
     */
    private var cachedPacketTimeoutJob: Job? = null
    /**
     * 缓存的包
     */
    private val cachedPacket: AtomicRef<ByteReadPacket?> = atomic(null)
    /**
     * 缓存的包还差多少长度
     */
    private var expectingRemainingLength: Long = 0

    /**
     * 解析包内容.
     *
     * @param input 一个完整的包的内容, 去掉开头的 int 包长度
     */
    fun parsePacketAsync(input: Input): Job {
        return this.launch {
            input.use { parsePacket(it) }
        }
    }

    /**
     * 解析包内容
     * **注意**: 需要函数调用者 close 这个 [input]
     *
     * @param input 一个完整的包的内容, 去掉开头的 int 包长度
     */
    suspend fun parsePacket(input: Input) {
        generifiedParsePacket<Packet>(input)
    }

    // with generic type, less mistakes
    private suspend inline fun <P : Packet> generifiedParsePacket(input: Input) {
        KnownPacketFactories.parseIncomingPacket(bot, input) { packetFactory: PacketFactory<P>, packet: P, commandName: String, sequenceId: Int ->
            handlePacket(packetFactory, packet, commandName, sequenceId)
            if (packet is MultiPacket<*>) {
                packet.forEach {
                    handlePacket(null, it, commandName, sequenceId)
                }
            }
        }
    }

    /**
     * 处理解析完成的包.
     */
    suspend fun <P : Packet> handlePacket(packetFactory: PacketFactory<P>?, packet: P, commandName: String, sequenceId: Int) {
        // highest priority: pass to listeners (attached by sendAndExpect).
        packetListeners.forEach { listener ->
            if (listener.filter(commandName, sequenceId) && packetListeners.remove(listener)) {
                listener.complete(packet)
            }
        }

        // check top-level cancelling
        if (PacketReceivedEvent(packet).broadcast().cancelled) {
            return
        }


        // broadcast
        if (packet is Subscribable) {
            if (packet is BroadcastControllable) {
                if (packet.shouldBroadcast) packet.broadcast()
            } else {
                packet.broadcast()
            }

            if (packet is Cancellable && packet.cancelled) return
        }

        bot.logger.info("Received packet: $packet")

        packetFactory?.run {
            bot.handle(packet)
        }
    }

    /**
     * 处理从服务器接收过来的包. 这些包可能是粘在一起的, 也可能是不完整的. 将会自动处理.
     * 处理后的包会调用 [parsePacketAsync]
     */
    internal fun processPacket(rawInput: ByteReadPacket) {
        if (rawInput.remaining == 0L) {
            return
        }

        val cache = cachedPacket.value
        if (cache == null) {
            // 没有缓存
            var length: Int = rawInput.readInt() - 4
            if (length < 0) {
                // 丢包了. 后半部分包提前到达
                return
            }
            if (rawInput.remaining == length.toLong()) {
                // 捷径: 当包长度正好, 直接传递剩余数据.
                cachedPacketTimeoutJob?.cancel()
                parsePacketAsync(rawInput)
                return
            }
            // 循环所有完整的包
            while (rawInput.remaining > length) {
                parsePacketAsync(rawInput.readPacket(length))

                length = rawInput.readInt() - 4
            }

            if (rawInput.remaining != 0L) {
                // 剩余的包长度不够, 缓存后接收下一个包
                expectingRemainingLength = length - rawInput.remaining
                cachedPacket.value = rawInput
            } else {
                cachedPacket.value = null // 表示包长度正好
                cachedPacketTimeoutJob?.cancel()
                return
            }
        } else {
            // 有缓存

            if (rawInput.remaining >= expectingRemainingLength) {
                // 剩余长度够, 连接上去, 处理这个包.
                parsePacketAsync(buildPacket {
                    writePacket(cache)
                    writePacket(rawInput, expectingRemainingLength)
                })
                cachedPacket.value = null // 缺少的长度已经给上了.

                if (rawInput.remaining != 0L) {
                    return processPacket(rawInput) // 继续处理剩下内容
                } else {
                    // 处理好了.
                    cachedPacketTimeoutJob?.cancel()
                    return
                }
            } else {
                // 剩余不够, 连接上去
                expectingRemainingLength -= rawInput.remaining
                // do not inline `packet`. atomicfu unsupported
                val packet = buildPacket {
                    writePacket(cache)
                    writePacket(rawInput)
                }
                cachedPacket.value = packet
            }
        }

        cachedPacketTimeoutJob?.cancel()
        cachedPacketTimeoutJob = launch {
            delay(1000)
            if (cachedPacketTimeoutJob == this.coroutineContext[Job] && cachedPacket.getAndSet(null) != null) {
                PacketLogger.verbose("等待另一部分包时超时. 将舍弃已接收的半个包")
            }
        }
    }


    @UseExperimental(ExperimentalCoroutinesApi::class)
    private suspend fun processReceive() {
        while (channel.isOpen) {
            val rawInput = try {
                channel.read()
            } catch (e: ClosedChannelException) {
                bot.tryReinitializeNetworkHandler(e)
                return
            } catch (e: ReadPacketInternalException) {
                bot.logger.error("Socket channel read failed: ${e.message}")
                bot.tryReinitializeNetworkHandler(e)
                return
            } catch (e: CancellationException) {
                return
            } catch (e: Throwable) {
                bot.logger.error("Caught unexpected exceptions", e)
                bot.tryReinitializeNetworkHandler(e)
                return
            }
            launch(CoroutineName("Incoming Packet handler"), start = CoroutineStart.ATOMIC) {
                packetReceiveLock.withLock {
                    processPacket(rawInput)
                }
            }
        }
    }

    private val packetReceiveLock: Mutex = Mutex()

    /**
     * 发送一个包, 并挂起直到接收到指定的返回包或超时(3000ms)
     */
    suspend fun <E : Packet> OutgoingPacket.sendAndExpect(timeoutMillis: Long = 3000, retry: Int = 1): E {
        require(timeoutMillis > 0) { "timeoutMillis must > 0" }
        require(retry >= 0) { "retry must >= 0" }

        val handler = PacketListener(commandName = commandName, sequenceId = sequenceId)
        packetListeners.addLast(handler)
        var lastException: Exception? = null
        repeat(retry + 1) {
            try {
                return doSendAndReceive(timeoutMillis, handler)
            } catch (e: Exception) {
                lastException = e
            }
        }
        packetListeners.remove(handler)
        throw lastException!!
    }

    private suspend inline fun <E : Packet> OutgoingPacket.doSendAndReceive(timeoutMillis: Long = 3000, handler: PacketListener): E {
        withContext(this@QQAndroidBotNetworkHandler.coroutineContext + CoroutineName("Packet sender")) {
            channel.send(delegate)
        }
        bot.logger.info("Send: ${this.commandName}")
        return withTimeoutOrNull(timeoutMillis) {
            @Suppress("UNCHECKED_CAST")
            handler.await() as E
            // 不要 `withTimeout`. timeout 的异常会不知道去哪了.
        } ?: net.mamoe.mirai.qqandroid.utils.inline {
            error("timeout when receiving response of $commandName")
        }
    }

    @PublishedApi
    internal val packetListeners = LockFreeLinkedList<PacketListener>()

    @PublishedApi
    internal inner class PacketListener( // callback
        val commandName: String,
        val sequenceId: Int
    ) : CompletableDeferred<Packet> by CompletableDeferred(supervisor) {
        fun filter(commandName: String, sequenceId: Int) = this.commandName == commandName && this.sequenceId == sequenceId
    }

    override fun close(cause: Throwable?) {
        if (::channel.isInitialized) {
            channel.close()
        }
        super.close(cause)
    }

    override suspend fun awaitDisconnection() = supervisor.join()
}<|MERGE_RESOLUTION|>--- conflicted
+++ resolved
@@ -103,10 +103,6 @@
     }
 
     override suspend fun init() {
-<<<<<<< HEAD
-        //start updating friend/group list
-        bot.logger.info("Start updating friend/group list")
-=======
         bot.logger.info("开始加载好友信息")
 
         this@QQAndroidBotNetworkHandler.subscribeAlways<ForceOfflineEvent> {
@@ -117,7 +113,6 @@
         /*
         * 开始加载Contact表
         * */
->>>>>>> df56c86f
         var currentFriendCount = 0
         var totalFriendCount: Short
         while (true) {
