package net.mamoe.mirai.qqandroid.network

import kotlinx.coroutines.*
import kotlinx.io.core.*
import kotlinx.io.pool.ObjectPool
import net.mamoe.mirai.data.Packet
import net.mamoe.mirai.event.BroadcastControllable
import net.mamoe.mirai.event.Cancellable
import net.mamoe.mirai.event.Subscribable
import net.mamoe.mirai.event.broadcast
import net.mamoe.mirai.network.BotNetworkHandler
import net.mamoe.mirai.qqandroid.QQAndroidBot
import net.mamoe.mirai.qqandroid.event.PacketReceivedEvent
import net.mamoe.mirai.qqandroid.network.protocol.packet.KnownPacketFactories
import net.mamoe.mirai.qqandroid.network.protocol.packet.OutgoingPacket
import net.mamoe.mirai.qqandroid.network.protocol.packet.login.LoginPacket
import net.mamoe.mirai.qqandroid.network.protocol.packet.login.StatSvc
import net.mamoe.mirai.utils.*
import net.mamoe.mirai.utils.io.*
import kotlin.coroutines.CoroutineContext

@UseExperimental(MiraiInternalAPI::class)
internal class QQAndroidBotNetworkHandler(bot: QQAndroidBot) : BotNetworkHandler() {
    override val bot: QQAndroidBot by bot.unsafeWeakRef()
    override val supervisor: CompletableJob = SupervisorJob(bot.coroutineContext[Job])

    private lateinit var channel: PlatformSocket

    override suspend fun login() {
        channel = PlatformSocket()
        channel.connect("113.96.13.208", 8080)
        launch(CoroutineName("Incoming Packet Receiver")) { processReceive() }

        bot.logger.info("Trying login")
<<<<<<< HEAD
        when (val response: LoginPacket.LoginPacketResponse = LoginPacket.SubCommand9(bot.client).sendAndExpect()) {
            is UnsafeLogin -> {
                bot.logger.info("Login unsuccessful, device auth is needed")
                bot.logger.info("登陆失败, 原因为非常用设备登陆")
                bot.logger.info("Open the following URL in QQ browser and complete the verification")
                bot.logger.info("将下面这个链接在QQ浏览器中打开并完成认证后尝试再次登陆")
                bot.logger.info(response.url)
                return
            }
            is Captcha -> when (response) {
                is Captcha.Picture -> {
                    bot.logger.info("需要图片验证码")
                    var result = bot.configuration.captchaSolver.invoke(bot, response.data)
                    if (result === null || result.length != 4) {
                        //refresh captcha
                        result = "ABCD"
=======

        var response: LoginPacket.LoginPacketResponse = LoginPacket.SubCommand9(bot.client).sendAndExpect()
        captcha@ while (true) {
            when (response) {
                is LoginPacket.LoginPacketResponse.Captcha -> when (response) {
                    is LoginPacket.LoginPacketResponse.Captcha.Picture -> {
                        bot.logger.info("需要图片验证码")
                        var result = bot.configuration.captchaSolver.invoke(bot, response.data)
                        if (result === null || result.length != 4) {
                            //refresh captcha
                            @Suppress("SpellCheckingInspection")
                            result = "ABCD"
                        }
                        bot.logger.info("提交验证码")

                        response = LoginPacket.SubCommand2(bot.client, response.sign, result).sendAndExpect()
                        // goto outer when
                    }

                    is LoginPacket.LoginPacketResponse.Captcha.Slider -> {
                        error("需要滑动验证码")
>>>>>>> 3e024dd4
                    }
                }

                is LoginPacket.LoginPacketResponse.Error -> error(response.toString())

                is LoginPacket.LoginPacketResponse.Success -> {
                    bot.logger.info("Login successful")
                    break@captcha
                }
            }
        }

        println("d2key=${bot.client.wLoginSigInfo.d2Key.toUHexString()}")
        StatSvc.Register(bot.client).sendAndExpect<StatSvc.Register.Response>()
    }

    /**
     * 单线程处理包的接收, 分割和连接.
     */
    @Suppress("PrivatePropertyName")
    private val PacketReceiveDispatcher = newCoroutineDispatcher(1)

    /**
     * 单线程处理包的解析 (协程挂起效率够)
     */
    @Suppress("PrivatePropertyName")
    private val PacketProcessDispatcher = newCoroutineDispatcher(1)

    /**
     * 缓存的包
     */
    private var cachedPacket: ByteReadPacket? = null
    /**
     * 缓存的包还差多少长度
     */
    private var expectingRemainingLength: Long = 0

    /**
     * 在 [PacketProcessDispatcher] 调度器中解析包内容.
     * [input] 将会被 [ObjectPool.recycle].
     *
     * @param input 一个完整的包的内容, 去掉开头的 int 包长度
     */
    fun parsePacketAsync(input: IoBuffer, pool: ObjectPool<IoBuffer> = IoBuffer.Pool): Job =
        this.launch(PacketProcessDispatcher) {
            try {
                parsePacket(input)
            } finally {
                input.discard()
                input.release(pool)
            }
        }

    /**
     * 在 [PacketProcessDispatcher] 调度器中解析包内容.
     * [input] 将会被 [Input.close], 因此 [input] 不能为 [IoBuffer]
     *
     * @param input 一个完整的包的内容, 去掉开头的 int 包长度
     */
    fun parsePacketAsync(input: Input): Job {
        require(input !is IoBuffer) { "input cannot be IoBuffer" }
        return this.launch(PacketProcessDispatcher) {
            input.use { parsePacket(it) }
        }
    }

    /**
     * 解析包内容
     * **注意**: 需要函数调用者 close 这个 [input]
     *
     * @param input 一个完整的包的内容, 去掉开头的 int 包长度
     */
    suspend fun parsePacket(input: Input) {
        try {
            KnownPacketFactories.parseIncomingPacket(bot, input) { packet: Packet, commandName: String, sequenceId: Int ->
                if (PacketReceivedEvent(packet).broadcast().cancelled) {
                    return@parseIncomingPacket
                }

                // pass to listeners (attached by sendAndExpect).
                packetListeners.forEach { listener ->
                    if (listener.filter(commandName, sequenceId) && packetListeners.remove(listener)) {
                        listener.complete(packet)
                    }
                }

                // broadcast
                if (packet is Subscribable) {
                    if (packet is BroadcastControllable) {
                        if (packet.shouldBroadcast) packet.broadcast()
                    } else {
                        packet.broadcast()
                    }

                    if (packet is Cancellable && packet.cancelled) return@parseIncomingPacket
                }

                bot.logger.info(packet)
            }
        } finally {
            println()
            println() // separate for debugging
        }
    }

    /**
     * 处理从服务器接收过来的包. 这些包可能是粘在一起的, 也可能是不完整的. 将会自动处理
     */
    @UseExperimental(ExperimentalCoroutinesApi::class)
    internal fun processPacket(rawInput: ByteReadPacket): Unit = rawInput.debugPrint("Received").let { input: ByteReadPacket ->
        if (input.remaining == 0L) {
            return
        }

        if (cachedPacket == null) {
            // 没有缓存
            var length: Int = input.readInt() - 4
            if (input.remaining == length.toLong()) {
                // 捷径: 当包长度正好, 直接传递剩余数据.
                parsePacketAsync(input)
                return
            }
            // 循环所有完整的包
            while (input.remaining > length) {
                parsePacketAsync(input.readIoBuffer(length))

                length = input.readInt() - 4
            }

            if (input.remaining != 0L) {
                // 剩余的包长度不够, 缓存后接收下一个包
                expectingRemainingLength = length - input.remaining
                cachedPacket = input
            } else {
                cachedPacket = null // 表示包长度正好
            }
        } else {
            // 有缓存

            if (input.remaining >= expectingRemainingLength) {
                // 剩余长度够, 连接上去, 处理这个包.
                parsePacketAsync(buildPacket {
                    writePacket(cachedPacket!!)
                    writePacket(input, expectingRemainingLength)
                })
                cachedPacket = null // 缺少的长度已经给上了.

                if (input.remaining != 0L) {
                    processPacket(input) // 继续处理剩下内容
                }
            } else {
                // 剩余不够, 连接上去
                expectingRemainingLength -= input.remaining
                cachedPacket = buildPacket {
                    writePacket(cachedPacket!!)
                    writePacket(input)
                }
            }
        }
    }


    @UseExperimental(ExperimentalCoroutinesApi::class)
    private suspend fun processReceive() {
        while (channel.isOpen) {
            val rawInput = try {
                channel.read()
            } catch (e: ClosedChannelException) {
                dispose()
                return
            } catch (e: ReadPacketInternalException) {
                bot.logger.error("Socket channel read failed: ${e.message}")
                continue
            } catch (e: CancellationException) {
                return
            } catch (e: Throwable) {
                bot.logger.error("Caught unexpected exceptions", e)
                continue
            }
            launch(context = PacketReceiveDispatcher + CoroutineName("Incoming Packet handler"), start = CoroutineStart.ATOMIC) {
                processPacket(rawInput)
            }
        }
    }

    suspend fun <E : Packet> OutgoingPacket.sendAndExpect(): E {
        val handler = PacketListener(commandName = commandName, sequenceId = sequenceId)
        packetListeners.addLast(handler)
        channel.send(delegate)
        @Suppress("UNCHECKED_CAST")
        return handler.await() as E
    }

    @PublishedApi
    internal val packetListeners = LockFreeLinkedList<PacketListener>()

    @PublishedApi
    internal inner class PacketListener(
        val commandName: String,
        val sequenceId: Int
    ) : CompletableDeferred<Packet> by CompletableDeferred(supervisor) {
        fun filter(commandName: String, sequenceId: Int) = this.commandName == commandName && this.sequenceId == sequenceId
    }

    override suspend fun awaitDisconnection() = supervisor.join()

    override fun dispose(cause: Throwable?) {
        println("Closed")
        super.dispose(cause)
    }

    override val coroutineContext: CoroutineContext = bot.coroutineContext
}<|MERGE_RESOLUTION|>--- conflicted
+++ resolved
@@ -14,6 +14,7 @@
 import net.mamoe.mirai.qqandroid.network.protocol.packet.KnownPacketFactories
 import net.mamoe.mirai.qqandroid.network.protocol.packet.OutgoingPacket
 import net.mamoe.mirai.qqandroid.network.protocol.packet.login.LoginPacket
+import net.mamoe.mirai.qqandroid.network.protocol.packet.login.LoginPacket.LoginPacketResponse.*
 import net.mamoe.mirai.qqandroid.network.protocol.packet.login.StatSvc
 import net.mamoe.mirai.utils.*
 import net.mamoe.mirai.utils.io.*
@@ -32,16 +33,7 @@
         launch(CoroutineName("Incoming Packet Receiver")) { processReceive() }
 
         bot.logger.info("Trying login")
-<<<<<<< HEAD
         when (val response: LoginPacket.LoginPacketResponse = LoginPacket.SubCommand9(bot.client).sendAndExpect()) {
-            is UnsafeLogin -> {
-                bot.logger.info("Login unsuccessful, device auth is needed")
-                bot.logger.info("登陆失败, 原因为非常用设备登陆")
-                bot.logger.info("Open the following URL in QQ browser and complete the verification")
-                bot.logger.info("将下面这个链接在QQ浏览器中打开并完成认证后尝试再次登陆")
-                bot.logger.info(response.url)
-                return
-            }
             is Captcha -> when (response) {
                 is Captcha.Picture -> {
                     bot.logger.info("需要图片验证码")
@@ -49,38 +41,20 @@
                     if (result === null || result.length != 4) {
                         //refresh captcha
                         result = "ABCD"
-=======
-
-        var response: LoginPacket.LoginPacketResponse = LoginPacket.SubCommand9(bot.client).sendAndExpect()
-        captcha@ while (true) {
-            when (response) {
-                is LoginPacket.LoginPacketResponse.Captcha -> when (response) {
-                    is LoginPacket.LoginPacketResponse.Captcha.Picture -> {
-                        bot.logger.info("需要图片验证码")
-                        var result = bot.configuration.captchaSolver.invoke(bot, response.data)
-                        if (result === null || result.length != 4) {
-                            //refresh captcha
-                            @Suppress("SpellCheckingInspection")
-                            result = "ABCD"
-                        }
-                        bot.logger.info("提交验证码")
-
-                        response = LoginPacket.SubCommand2(bot.client, response.sign, result).sendAndExpect()
-                        // goto outer when
                     }
-
-                    is LoginPacket.LoginPacketResponse.Captcha.Slider -> {
-                        error("需要滑动验证码")
->>>>>>> 3e024dd4
-                    }
-                }
-
-                is LoginPacket.LoginPacketResponse.Error -> error(response.toString())
-
-                is LoginPacket.LoginPacketResponse.Success -> {
-                    bot.logger.info("Login successful")
-                    break@captcha
-                }
+                    bot.logger.info("提交验证码")
+                    val captchaResponse: LoginPacket.LoginPacketResponse =
+                        LoginPacket.SubCommand2(bot.client, response.sign, result).sendAndExpect()
+                }
+                is Captcha.Slider -> {
+                    bot.logger.info("需要滑动验证码")
+                }
+            }
+
+            is Error -> error(response.toString())
+
+            is Success -> {
+                bot.logger.info("Login successful")
             }
         }
 
